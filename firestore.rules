rules_version = '2';
service cloud.firestore {
  match /databases/{database}/documents {
    
    // Helper function to check if user is authenticated
    function isAuthenticated() {
      return request.auth != null;
    }
    
    // Helper function to check if user owns the document
    function isOwner(userId) {
      return isAuthenticated() && request.auth.uid == userId;
    }
    
    // Helper function to get user role
    function getUserRole() {
      return get(/databases/$(database)/documents/users/$(request.auth.uid)).data.role;
    }
    
    // Helper function to check if user is admin
    function isAdmin() {
      return isAuthenticated() && getUserRole() == 'admin';
    }
    
    // Users collection
    match /users/{userId} {
      allow read: if isAuthenticated();
      allow write: if isOwner(userId) || isAdmin();
    }
    
    // Messages collection
    match /messages/{messageId} {
<<<<<<< HEAD
      // Helper function to check if user is participant in conversation
      function isConversationParticipant() {
        let conversationId = resource.data.conversationId;
        if (conversationId == null) {
          return false;
        }
        let conversation = get(/databases/$(database)/documents/conversations/$(conversationId));
        return conversation != null && request.auth.uid in conversation.data.participants;
      }
      
      // Users can read messages where they are sender, receiver, or participant in conversation
      // This allows queries by conversationId to work
=======
      // Users can read messages where they are sender or receiver
      // This works for queries because each document will have senderId/receiverId
>>>>>>> 618383f4
      allow read: if isAuthenticated() && (
        resource.data.senderId == request.auth.uid ||
        resource.data.receiverId == request.auth.uid ||
        isConversationParticipant()
      );
      
      // Users can create messages where they are the sender
      allow create: if isAuthenticated() && 
        request.resource.data.senderId == request.auth.uid;
      
      // Users can update messages they sent or received (for marking as read, etc.)
      allow update: if isAuthenticated() && (
        resource.data.senderId == request.auth.uid ||
        resource.data.receiverId == request.auth.uid
      );
      
      // Users can delete their own messages
      allow delete: if isAuthenticated() && 
        resource.data.senderId == request.auth.uid;
    }
    
    // Conversations collection
    match /conversations/{conversationId} {
      // Users can read conversations they are participants in
      allow read: if isAuthenticated() && 
        request.auth.uid in resource.data.participants;
      
      // Users can create conversations where they are a participant
      allow create: if isAuthenticated() && 
        request.auth.uid in request.resource.data.participants;
      
      // Users can update conversations they are participants in
      allow update: if isAuthenticated() && 
        request.auth.uid in resource.data.participants;
      
      // Users can delete conversations they are participants in
      allow delete: if isAuthenticated() && 
        request.auth.uid in resource.data.participants;
    }
    
    // Notifications collection
    match /notifications/{notificationId} {
      // Users can read their own notifications
      allow read: if isAuthenticated() && 
        resource.data.userId == request.auth.uid;
      
      // Only system/admin can create notifications
      allow create: if isAdmin();
      
      // Users can update their own notifications (mark as read, etc.)
      allow update: if isAuthenticated() && 
        resource.data.userId == request.auth.uid;
      
      // Users can delete their own notifications
      allow delete: if isAuthenticated() && 
        resource.data.userId == request.auth.uid;
    }
    
    // Products collection
    match /products/{productId} {
      allow read: if true; // Public read access
      allow write: if isAuthenticated() && (
        getUserRole() == 'business_owner' ||
        getUserRole() == 'designer' ||
        isAdmin()
      );
    }
    
    // Orders collection
    match /orders/{orderId} {
      // Users can read their own orders
      allow read: if isAuthenticated() && (
        resource.data.customerId == request.auth.uid ||
        resource.data.businessOwnerId == request.auth.uid ||
        isAdmin()
      );
      
      // Customers can create orders
      allow create: if isAuthenticated() && 
        request.resource.data.customerId == request.auth.uid;
      
      // Business owners and customers can update their orders
      allow update: if isAuthenticated() && (
        resource.data.customerId == request.auth.uid ||
        resource.data.businessOwnerId == request.auth.uid ||
        isAdmin()
      );
    }
    
    // Customization Requests collection
    match /customizationRequests/{requestId} {
      // Users can read their own requests or if they're the assigned designer
      allow read: if isAuthenticated() && (
        resource.data.customerId == request.auth.uid ||
        resource.data.designerId == request.auth.uid ||
        getUserRole() == 'designer' ||
        isAdmin()
      );
      
      // Customers can create requests
      allow create: if isAuthenticated() && 
        request.resource.data.customerId == request.auth.uid;
      
      // Customers and designers can update their requests
      allow update: if isAuthenticated() && (
        resource.data.customerId == request.auth.uid ||
        resource.data.designerId == request.auth.uid ||
        isAdmin()
      );
      
      // Customers can delete their own requests
      allow delete: if isAuthenticated() && 
        resource.data.customerId == request.auth.uid;
    }
    
    // Reviews collection
    match /reviews/{reviewId} {
      allow read: if true; // Public read access
      allow create: if isAuthenticated() && 
        request.resource.data.customerId == request.auth.uid;
      allow update: if isAuthenticated() && (
        resource.data.customerId == request.auth.uid ||
        isAdmin()
      );
      allow delete: if isAuthenticated() && (
        resource.data.customerId == request.auth.uid ||
        isAdmin()
      );
    }
    
    // Designer Profiles collection
    match /designerProfiles/{profileId} {
      allow read: if true; // Public read access
      allow write: if isAuthenticated() && (
        resource.data.userId == request.auth.uid ||
        isAdmin()
      );
    }
    
    // Shop Profiles collection
    match /shopProfiles/{profileId} {
      allow read: if true; // Public read access
      allow write: if isAuthenticated() && (
        resource.data.userId == request.auth.uid ||
        isAdmin()
      );
    }
    
    // Designs collection
    match /designs/{designId} {
      allow read: if true; // Public read access
      allow write: if isAuthenticated() && (
        resource.data.designerId == request.auth.uid ||
        isAdmin()
      );
    }
    
    // Carts collection
    match /carts/{cartId} {
      allow read, write: if isAuthenticated() && 
        resource.data.userId == request.auth.uid;
    }
    
    // Activities collection (admin only)
    match /activities/{activityId} {
      allow read: if isAuthenticated();
      allow write: if isAdmin();
    }
    
    // All other collections - default deny
    match /{document=**} {
      allow read, write: if false;
    }
  }
}

<|MERGE_RESOLUTION|>--- conflicted
+++ resolved
@@ -30,7 +30,6 @@
     
     // Messages collection
     match /messages/{messageId} {
-<<<<<<< HEAD
       // Helper function to check if user is participant in conversation
       function isConversationParticipant() {
         let conversationId = resource.data.conversationId;
@@ -43,10 +42,6 @@
       
       // Users can read messages where they are sender, receiver, or participant in conversation
       // This allows queries by conversationId to work
-=======
-      // Users can read messages where they are sender or receiver
-      // This works for queries because each document will have senderId/receiverId
->>>>>>> 618383f4
       allow read: if isAuthenticated() && (
         resource.data.senderId == request.auth.uid ||
         resource.data.receiverId == request.auth.uid ||
@@ -57,6 +52,7 @@
       allow create: if isAuthenticated() && 
         request.resource.data.senderId == request.auth.uid;
       
+      // Users can update messages they sent or received (for marking as read, etc.)
       // Users can update messages they sent or received (for marking as read, etc.)
       allow update: if isAuthenticated() && (
         resource.data.senderId == request.auth.uid ||
