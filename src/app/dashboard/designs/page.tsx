--- conflicted
+++ resolved
@@ -7,11 +7,9 @@
 import { DesignCard } from '@/components/designer/DesignCard';
 import { Button } from '@/components/ui/Button';
 import { Input } from '@/components/ui/Input';
-<<<<<<< HEAD
+
 import { DashboardHeader, DashboardSidebar } from '@/components/layout';
-=======
 import { ConfirmationDialog } from '@/components/ui/ConfirmationDialog';
->>>>>>> 6e13bf48
 import { 
   Plus, 
   Search, 
@@ -439,9 +437,8 @@
             )}
           </div>
         </div>
-<<<<<<< HEAD
       </div>
-=======
+
       )}
 
       {/* Delete Confirmation Dialog */}
@@ -456,7 +453,7 @@
         variant="danger"
         loading={deleteLoading}
       />
->>>>>>> 6e13bf48
+
     </div>
   );
 }