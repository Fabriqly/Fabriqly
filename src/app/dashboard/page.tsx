'use client';

import { ProtectedRoute } from '@/components/auth/ProtectedRoute';
import { useAuth } from '@/hooks/useAuth';
import { signOut } from 'next-auth/react';
import { Button } from '@/components/ui/Button';
<<<<<<< HEAD
import { User, LogOut, Settings, Bell } from 'lucide-react';
import { ProfileModal } from '@/components/auth/ProfileModal';
import { useState, useEffect } from 'react';

interface ProfileData {
  firstName?: string;
  lastName?: string;
  email?: string;
  phone?: string;
  bio?: string;
  location?: string;
  website?: string;
  businessName?: string;
  businessType?: string;
  specialties?: string[];
  portfolioUrl?: string;
}
=======
import { User, LogOut, Settings, Bell, Palette } from 'lucide-react';
>>>>>>> 4addfec6

function DashboardContent() {

  const { user, isCustomer, isDesigner, isBusinessOwner, isAdmin, isLoading } = useAuth();

  // Dashboard now displays whatever role is stored in the database
  // No more automatic redirects to role selection

  const [isProfileModalOpen, setIsProfileModalOpen] = useState(false);
  const [profileData, setProfileData] = useState<ProfileData | null>(null);

  const handleSignOut = () => {
    signOut({ callbackUrl: '/' });
  };

  const handleEditProfile = () => {
    setIsProfileModalOpen(true);
  };

  const handleProfileSaved = (updatedProfile: ProfileData) => {
    setProfileData(updatedProfile);
  };

  // Fetch profile data when component mounts
  useEffect(() => {
    const fetchProfile = async () => {
      if (!user?.id) return;
      
      try {
        const response = await fetch(`/api/users/${user.id}`);
        if (response.ok) {
          const { user: userData } = await response.json();
          setProfileData(userData.profile);
        }
      } catch (error) {
        console.error('Error fetching profile:', error);
      }
    };

    fetchProfile();
  }, [user?.id]);

  // Get display name from profile data or fallback to session data
  const displayName = profileData?.firstName && profileData?.lastName 
    ? `${profileData.firstName} ${profileData.lastName}` 
    : user?.name || user?.email;

  return (
    <div className="min-h-screen bg-gray-50">
      {/* Header */}
      <div className="bg-white shadow">
        <div className="max-w-7xl mx-auto px-4 sm:px-6 lg:px-8">
          <div className="flex justify-between items-center py-6">
            <div className="flex items-center">
              <h1 className="text-2xl font-bold text-gray-900">Dashboard</h1>
            </div>
            <div className="flex items-center space-x-4">
              <Button variant="ghost" size="sm">
                <Bell className="h-4 w-4" />
              </Button>
              <Button variant="ghost" size="sm" onClick={() => window.location.href = '/role-selection'}>
                <Settings className="h-4 w-4" />
              </Button>
              <Button variant="ghost" size="sm" onClick={handleSignOut}>
                <LogOut className="h-4 w-4 mr-2" />
                Sign Out
              </Button>
            </div>
          </div>
        </div>
      </div>

      {/* Main Content */}
      <div className="max-w-7xl mx-auto px-4 sm:px-6 lg:px-8 py-8">
        {/* Welcome Section */}
        <div className="bg-white rounded-lg shadow p-6 mb-8">
          <div className="flex items-center">
            <div className="flex-shrink-0">
              <User className="h-12 w-12 text-gray-400" />
            </div>
            <div className="ml-4">
              <h2 className="text-xl font-semibold text-gray-900">
                Welcome back, {displayName}!
              </h2>
              <div className="flex items-center gap-2">
                <p className="text-gray-600">
                  Role: <span className="capitalize font-medium">{user?.role}</span>
                </p>
                <Button 
                  variant="outline" 
                  size="sm" 
                  onClick={() => window.location.href = '/role-selection'}
                  className="ml-2"
                >
                  Change Role
                </Button>
              </div>
            </div>
          </div>
        </div>

        {/* Role-based Content */}
        <div className="grid grid-cols-1 md:grid-cols-2 lg:grid-cols-3 gap-6">
          {isCustomer && (
            <>
              <div className="bg-white rounded-lg shadow p-6">
                <h3 className="text-lg font-medium text-gray-900 mb-2">Browse Products</h3>
                <p className="text-gray-600 text-sm mb-4">
                  Discover unique designs and custom products from talented designers.
                </p>
                <Button size="sm">Explore Products</Button>
              </div>
              
              <div className="bg-white rounded-lg shadow p-6">
                <h3 className="text-lg font-medium text-gray-900 mb-2">My Orders</h3>
                <p className="text-gray-600 text-sm mb-4">
                  Track your orders and view order history.
                </p>
                <Button variant="outline" size="sm">View Orders</Button>
              </div>
            </>
          )}

          {isDesigner && (
            <>
              <div className="bg-white rounded-lg shadow p-6">
                <h3 className="text-lg font-medium text-gray-900 mb-2">My Designs</h3>
                <p className="text-gray-600 text-sm mb-4">
                  Manage your design portfolio and uploads.
                </p>
                <Button size="sm">Manage Designs</Button>
              </div>
              
              <div className="bg-white rounded-lg shadow p-6">
                <h3 className="text-lg font-medium text-gray-900 mb-2">Earnings</h3>
                <p className="text-gray-600 text-sm mb-4">
                  View your earnings and commission details.
                </p>
                <Button variant="outline" size="sm">View Earnings</Button>
              </div>
            </>
          )}

          {isBusinessOwner && (
            <>
              <div className="bg-white rounded-lg shadow p-6">
                <h3 className="text-lg font-medium text-gray-900 mb-2">My Shop</h3>
                <p className="text-gray-600 text-sm mb-4">
                  Manage your shop settings and products.
                </p>
                <Button size="sm">Manage Shop</Button>
              </div>
              
              <div className="bg-white rounded-lg shadow p-6">
                <h3 className="text-lg font-medium text-gray-900 mb-2">Product Colors</h3>
                <p className="text-gray-600 text-sm mb-4">
                  Create and manage colors for your products.
                </p>
                <Button size="sm" onClick={() => window.location.href = '/dashboard/products/colors'}>
                  <Palette className="w-4 h-4 mr-2" />
                  Manage Colors
                </Button>
              </div>
              
              <div className="bg-white rounded-lg shadow p-6">
                <h3 className="text-lg font-medium text-gray-900 mb-2">Orders</h3>
                <p className="text-gray-600 text-sm mb-4">
                  View and process customer orders.
                </p>
                <Button variant="outline" size="sm">View Orders</Button>
              </div>
            </>
          )}

          {isAdmin && (
            <>
              <div className="bg-white rounded-lg shadow p-6">
                <h3 className="text-lg font-medium text-gray-900 mb-2">User Management</h3>
                <p className="text-gray-600 text-sm mb-4">
                  Manage users, roles, and permissions.
                </p>
                <Button size="sm">Manage Users</Button>
              </div>
              
              <div className="bg-white rounded-lg shadow p-6">
                <h3 className="text-lg font-medium text-gray-900 mb-2">System Analytics</h3>
                <p className="text-gray-600 text-sm mb-4">
                  View platform statistics and analytics.
                </p>
                <Button variant="outline" size="sm">View Analytics</Button>
              </div>
            </>
          )}

          {/* Common sections for all roles */}
          <div className="bg-white rounded-lg shadow p-6">
            <h3 className="text-lg font-medium text-gray-900 mb-2">Profile Settings</h3>
            <p className="text-gray-600 text-sm mb-4">
              Update your profile information and preferences.
            </p>
            <Button variant="outline" size="sm" onClick={handleEditProfile}>Edit Profile</Button>
          </div>
        </div>

        {/* Stats Section */}
        <div className="mt-8 bg-white rounded-lg shadow p-6">
          <h3 className="text-lg font-medium text-gray-900 mb-4">Quick Stats</h3>
          <div className="grid grid-cols-1 md:grid-cols-4 gap-4">
            <div className="text-center">
              <div className="text-2xl font-bold text-blue-600">0</div>
              <div className="text-sm text-gray-600">
                {isCustomer ? 'Orders' : isDesigner ? 'Designs' : isBusinessOwner ? 'Products' : 'Total Users'}
              </div>
            </div>
            <div className="text-center">
              <div className="text-2xl font-bold text-green-600">$0</div>
              <div className="text-sm text-gray-600">
                {isCustomer ? 'Spent' : 'Earnings'}
              </div>
            </div>
            <div className="text-center">
              <div className="text-2xl font-bold text-purple-600">0</div>
              <div className="text-sm text-gray-600">Reviews</div>
            </div>
            <div className="text-center">
              <div className="text-2xl font-bold text-orange-600">0</div>
              <div className="text-sm text-gray-600">Messages</div>
            </div>
          </div>
        </div>
      </div>

      {/* Profile Modal */}
      <ProfileModal 
        isOpen={isProfileModalOpen} 
        onClose={() => setIsProfileModalOpen(false)}
        onSave={handleProfileSaved}
      />
    </div>
  );
}

export default function DashboardPage() {
  return (
    <ProtectedRoute>
      <DashboardContent />
    </ProtectedRoute>
  );
}<|MERGE_RESOLUTION|>--- conflicted
+++ resolved
@@ -4,8 +4,7 @@
 import { useAuth } from '@/hooks/useAuth';
 import { signOut } from 'next-auth/react';
 import { Button } from '@/components/ui/Button';
-<<<<<<< HEAD
-import { User, LogOut, Settings, Bell } from 'lucide-react';
+import { User, LogOut, Settings, Bell, Palette } from 'lucide-react';
 import { ProfileModal } from '@/components/auth/ProfileModal';
 import { useState, useEffect } from 'react';
 
@@ -22,9 +21,6 @@
   specialties?: string[];
   portfolioUrl?: string;
 }
-=======
-import { User, LogOut, Settings, Bell, Palette } from 'lucide-react';
->>>>>>> 4addfec6
 
 function DashboardContent() {
 
