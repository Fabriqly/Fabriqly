--- conflicted
+++ resolved
@@ -65,12 +65,12 @@
         }),
       });
 
-<<<<<<< HEAD
+
       if (response.ok) {
         const data = await response.json();
         console.log('Registration successful:', data);
         
-=======
+
       if (result?.error) {
         // Handle specific error messages
         if (result.error.includes('email already exists')) {
@@ -79,7 +79,7 @@
           setError(result.error);
         }
       } else {
->>>>>>> 5cb4eeb9
+
         // Clear the registration data from sessionStorage
         sessionStorage.removeItem('registrationData');
         
