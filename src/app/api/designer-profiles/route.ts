--- conflicted
+++ resolved
@@ -73,6 +73,82 @@
     
     // Validate required fields
     if (!body.businessName) {
+```typescript
+import { NextRequest, NextResponse } from 'next/server';
+import { getServerSession } from 'next-auth';
+import { authOptions } from '@/lib/auth';
+import { FirebaseAdminService } from '@/services/firebase-admin';
+import { Collections } from '@/services/firebase';
+import { 
+  DesignerProfile, 
+  CreateDesignerProfileData, 
+  UpdateDesignerProfileData 
+} from '@/types/enhanced-products';
+import { Timestamp } from 'firebase/firestore';
+
+// GET /api/designer-profiles - List designer profiles
+export async function GET(request: NextRequest) {
+  try {
+    const { searchParams } = new URL(request.url);
+    const userId = searchParams.get('userId');
+    const isVerified = searchParams.get('isVerified');
+    const isActive = searchParams.get('isActive');
+    const limit = parseInt(searchParams.get('limit') || '20');
+
+    // Build query constraints
+    const constraints = [];
+    
+    if (userId) {
+      constraints.push({ field: 'userId', operator: '==' as const, value: userId });
+    }
+    
+    if (isVerified !== null) {
+      constraints.push({ field: 'isVerified', operator: '==' as const, value: isVerified === 'true' });
+    }
+    
+    if (isActive !== null) {
+      constraints.push({ field: 'isActive', operator: '==' as const, value: isActive === 'true' });
+    }
+
+    const profiles = await FirebaseAdminService.queryDocuments(
+      Collections.DESIGNER_PROFILES,
+      constraints,
+      { field: 'createdAt', direction: 'desc' },
+      limit
+    );
+
+    return NextResponse.json({ profiles });
+  } catch (error) {
+    console.error('Error fetching designer profiles:', error);
+    return NextResponse.json(
+      { error: 'Internal server error' },
+      { status: 500 }
+    );
+  }
+}
+
+// POST /api/designer-profiles - Create designer profile
+export async function POST(request: NextRequest) {
+  try {
+    console.log('🔍 Starting designer profile creation...');
+    
+    const session = await getServerSession(authOptions);
+    
+    if (!session) {
+      console.log('❌ No session found');
+      return NextResponse.json(
+        { error: 'Unauthorized' },
+        { status: 401 }
+      );
+    }
+
+    console.log('✅ Session found for user:', session.user.id);
+
+    const body: CreateDesignerProfileData = await request.json();
+    console.log('📝 Request body:', JSON.stringify(body, null, 2));
+    
+    // Validate required fields
+    if (!body.businessName) {
       console.log('❌ Business name is required');
       return NextResponse.json(
         { error: 'Business name is required' },
@@ -95,13 +171,9 @@
       );
     }
 
-<<<<<<< HEAD
-    const profileData = {
-=======
     console.log('✅ No existing profile found, creating new one...');
 
     const profileData: Omit<DesignerProfile, 'id'> = {
->>>>>>> 6e13bf48
       businessName: body.businessName,
       userId: session.user.id,
       bio: body.bio,
@@ -115,13 +187,9 @@
         totalDownloads: 0,
         totalViews: 0,
         averageRating: 0
-<<<<<<< HEAD
-      }
-=======
       },
       createdAt: Timestamp.now(),
       updatedAt: Timestamp.now()
->>>>>>> 6e13bf48
     };
 
     console.log('📊 Profile data to create:', JSON.stringify(profileData, null, 2));
@@ -162,4 +230,41 @@
       { status: 500 }
     );
   }
+}
+```
+      Collections.DESIGNER_PROFILES,
+      profileData
+    );
+
+    console.log('✅ Profile created successfully:', profile.id);
+
+    // Update user role to designer if not already
+    console.log('🔍 Checking user role...');
+    const user = await FirebaseAdminService.getDocument(Collections.USERS, session.user.id);
+    if (user && user.role !== 'designer') {
+      console.log('🔄 Updating user role to designer...');
+      await FirebaseAdminService.updateDocument(
+        Collections.USERS,
+        session.user.id,
+        { role: 'designer', updatedAt: Timestamp.now() }
+      );
+      console.log('✅ User role updated to designer');
+    } else {
+      console.log('✅ User role is already designer or user not found');
+    }
+
+    console.log('🎉 Designer profile creation completed successfully');
+    return NextResponse.json({ profile }, { status: 201 });
+  } catch (error: any) {
+    console.error('❌ Error creating designer profile:', error);
+    console.error('Error details:', {
+      message: error.message,
+      code: error.code,
+      stack: error.stack
+    });
+    return NextResponse.json(
+      { error: error.message || 'Internal server error' },
+      { status: 500 }
+    );
+  }
 }