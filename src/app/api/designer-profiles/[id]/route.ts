--- conflicted
+++ resolved
@@ -117,12 +117,9 @@
       updatedAt: new Date()
     };
 
-<<<<<<< HEAD
-    // Remove id from update data if it exists (TypeScript ensures this)
-=======
+
     // Remove id from update data if it exists
     delete (updateData as any).id;
->>>>>>> 6e13bf48
 
     const updatedProfile = await FirebaseAdminService.updateDocument(
       Collections.DESIGNER_PROFILES,
