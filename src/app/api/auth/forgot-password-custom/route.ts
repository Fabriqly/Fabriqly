import { NextRequest, NextResponse } from 'next/server';
import { collection, query, where, getDocs, doc, setDoc } from 'firebase/firestore';
import { db } from '@/lib/firebase';
import { Collections } from '@/services/firebase';
import { Timestamp } from 'firebase/firestore';
// import nodemailer from 'nodemailer';

export async function POST(request: NextRequest) {
  try {
    const { email } = await request.json();

    // Processing password reset request

    // Validate email
    if (!email) {
      return NextResponse.json(
        { error: 'Email is required' },
        { status: 400 }
      );
    }

    const emailRegex = /^[^\s@]+@[^\s@]+\.[^\s@]+$/;
    if (!emailRegex.test(email)) {
      return NextResponse.json(
        { error: 'Please enter a valid email address' },
        { status: 400 }
      );
    }

    // Check if user exists in Firestore
    const usersRef = collection(db, Collections.USERS);
    const q = query(usersRef, where('email', '==', email));
    const querySnapshot = await getDocs(q);

    if (querySnapshot.empty) {
      return NextResponse.json({
        success: false,
        error: 'No account found with this email address',
        message: 'Please check your email or create a new account.'
      }, { status: 404 });
    }

    const userDoc = querySnapshot.docs[0];
    const userData = userDoc.data();

    // Generate reset token
    const resetToken = Math.random().toString(36).substring(2, 15) + 
                      Math.random().toString(36).substring(2, 15);
    
    const resetExpiry = new Date();
    resetExpiry.setHours(resetExpiry.getHours() + 1); // 1 hour expiry

    // Store reset token in Firestore
    const resetTokenData = {
      email,
      token: resetToken,
      expiresAt: Timestamp.fromDate(resetExpiry),
      used: false,
      createdAt: Timestamp.now()
    };

    await setDoc(doc(db, 'passwordResetTokens', resetToken), resetTokenData);

    // Send email using nodemailer (if configured)
    try {
      if (process.env.SMTP_HOST && process.env.SMTP_USER && process.env.SMTP_PASS) {
<<<<<<< HEAD
        const transporter = nodemailer.createTransport({
          host: process.env.SMTP_HOST,
          port: parseInt(process.env.SMTP_PORT || '587'),
          secure: false,
          auth: {
            user: process.env.SMTP_USER,
            pass: process.env.SMTP_PASS,
          },
        });

        const resetUrl = `${process.env.NEXTAUTH_URL || 'http://localhost:3000'}/reset-password?token=${resetToken}`;

        await transporter.sendMail({
          from: process.env.SMTP_FROM || 'noreply@fabriqly.com',
          to: email,
          subject: 'Reset Your Fabriqly Password',
          html: `
            <!DOCTYPE html>
            <html lang="en">
            <head>
              <meta charset="UTF-8">
              <meta name="viewport" content="width=device-width, initial-scale=1.0">
              <title>Reset Your Fabriqly Password</title>
              <!--[if mso]>
              <noscript>
                <xml>
                  <o:OfficeDocumentSettings>
                    <o:PixelsPerInch>96</o:PixelsPerInch>
                  </o:OfficeDocumentSettings>
                </xml>
              </noscript>
              <![endif]-->
            </head>
            <body style="margin: 0; padding: 0; background-color: #f8fafc; font-family: -apple-system, BlinkMacSystemFont, 'Segoe UI', Roboto, 'Helvetica Neue', Arial, sans-serif;">
              <!-- Main Container -->
              <table cellpadding="0" cellspacing="0" border="0" width="100%" style="background-color: #f8fafc; min-height: 100vh;">
                <tr>
                  <td align="center" valign="top" style="padding: 40px 20px;">
                    <!-- Email Container -->
                    <table cellpadding="0" cellspacing="0" border="0" width="100%" style="max-width: 600px; background-color: #ffffff; border-radius: 12px; box-shadow: 0 4px 6px -1px rgba(0, 0, 0, 0.1), 0 2px 4px -1px rgba(0, 0, 0, 0.06); overflow: hidden;">
                      
                      <!-- Header -->
                      <tr>
                        <td style="background: linear-gradient(135deg, #3b82f6 0%, #2563eb 100%); padding: 40px; text-align: center;">
                          <table cellpadding="0" cellspacing="0" border="0" style="margin: 0 auto;">
                            <tr>
                              <td align="center">
                                <span style="font-size: 32px; margin-right: 12px; vertical-align: middle; display: inline-block;">🛍️</span>
                                <h1 style="color: #ffffff; font-size: 28px; font-weight: 700; margin: 0; letter-spacing: -0.01em; display: inline-block; vertical-align: middle;">
                                  Fabriqly
                                </h1>
                              </td>
                            </tr>
                          </table>
                        </td>
                      </tr>
                      
                      <!-- Content -->
                      <tr>
                        <td style="padding: 40px;">
                          <table cellpadding="0" cellspacing="0" border="0" width="100%">
                            <tr>
                              <td>
                                <div style="text-align: center; margin-bottom: 32px;">
                                  <p style="color: #6b7280; font-size: 16px; line-height: 1.5; margin: 0 0 8px 0;">
                                    Hello <strong style="color: #1f2937;">${userData.profile?.firstName || 'there'}</strong> 👋
                                  </p>
                                  <p style="color: #4b5563; font-size: 16px; line-height: 1.6; margin: 0;">
                                    We received a request to reset your password. Click the button below to create a new one.
                                  </p>
                                </div>
                                
                                <!-- Reset Button -->
                                <table cellpadding="0" cellspacing="0" border="0" width="100%" style="margin: 24px 0;">
                                  <tr>
                                    <td align="center">
                                      <table cellpadding="0" cellspacing="0" border="0">
                                        <tr>
                                          <td style="border-radius: 10px; background: linear-gradient(135deg, #3b82f6 0%, #2563eb 100%); box-shadow: 0 6px 20px rgba(59, 130, 246, 0.25);">
                                            <a href="${resetUrl}" style="display: inline-block; padding: 18px 36px; color: #ffffff; text-decoration: none; font-weight: 600; font-size: 16px; border-radius: 10px; letter-spacing: 0.025em;">
                  Reset Password
                </a>
                                          </td>
                                        </tr>
                                      </table>
                                    </td>
                                  </tr>
                                </table>
                                
                                <!-- Alternative Link -->
                                <div style="background-color: #f8fafc; border-radius: 8px; padding: 20px; margin: 32px 0;">
                                  <p style="color: #6b7280; font-size: 14px; margin: 0 0 12px 0; font-weight: 500;">
                                    Having trouble with the button? Copy and paste this link into your browser:
                                  </p>
                                  <p style="word-break: break-all; color: #3b82f6; font-size: 14px; margin: 0; font-family: 'SF Mono', Monaco, 'Cascadia Code', 'Roboto Mono', Consolas, 'Courier New', monospace; background-color: #ffffff; padding: 12px; border-radius: 6px; border: 1px solid #e5e7eb;">
                                    ${resetUrl}
                                  </p>
              </div>
                                
                                <!-- Security Notice -->
                                <div style="background-color: #fef3c7; border-left: 4px solid #f59e0b; padding: 16px; margin: 24px 0; border-radius: 0 6px 6px 0;">
                                  <p style="color: #92400e; font-size: 14px; margin: 0; font-weight: 500;">
                                    ⏰ <strong>Security Notice:</strong> This link will expire in 1 hour for your protection.
              </p>
            </div>
                                
                                <p style="color: #6b7280; font-size: 14px; line-height: 1.5; margin: 24px 0 0 0;">
                                  If you didn't request this password reset, please ignore this email. Your account remains secure and no changes have been made.
                                </p>
                              </td>
                            </tr>
                          </table>
                        </td>
                      </tr>
                      
                      <!-- Footer -->
                      <tr>
                        <td style="background-color: #f9fafb; padding: 24px 40px; text-align: center;">
                          <p style="color: #6b7280; font-size: 14px; margin: 0 0 8px 0; font-weight: 500;">
                            The Fabriqly Team
                          </p>
                          <p style="color: #9ca3af; font-size: 12px; margin: 0; line-height: 1.4;">
                            © ${new Date().getFullYear()} Fabriqly • Fashion & Design Platform
                          </p>
                        </td>
                      </tr>
                    </table>
                  </td>
                </tr>
              </table>
            </body>
            </html>
          `,
        });

        // Email sent successfully
=======
        try {
          // Dynamic import to avoid TypeScript errors when nodemailer is not installed
          const nodemailer = await import('nodemailer' as any);
          
          const transporter = nodemailer.default.createTransporter({
            host: process.env.SMTP_HOST,
            port: parseInt(process.env.SMTP_PORT || '587'),
            secure: false,
            auth: {
              user: process.env.SMTP_USER,
              pass: process.env.SMTP_PASS,
            },
          });

          const resetUrl = `${process.env.NEXTAUTH_URL || 'http://localhost:3000'}/reset-password?token=${resetToken}`;

          await transporter.sendMail({
            from: process.env.SMTP_FROM || 'noreply@fabriqly.com',
            to: email,
            subject: 'Reset Your Fabriqly Password',
            html: `
              <div style="font-family: Arial, sans-serif; max-width: 600px; margin: 0 auto;">
                <h2>Reset Your Password</h2>
                <p>Hello ${userData.profile?.firstName || 'User'},</p>
                <p>You requested a password reset for your Fabriqly account.</p>
                <p>Click the button below to reset your password:</p>
                <div style="text-align: center; margin: 30px 0;">
                  <a href="${resetUrl}" 
                     style="background-color: #3B82F6; color: white; padding: 12px 24px; 
                            text-decoration: none; border-radius: 6px; display: inline-block;">
                    Reset Password
                  </a>
                </div>
                <p>Or copy and paste this link in your browser:</p>
                <p style="word-break: break-all; color: #666;">${resetUrl}</p>
                <p><strong>This link will expire in 1 hour.</strong></p>
                <p>If you didn't request this password reset, please ignore this email.</p>
                <hr style="margin: 30px 0; border: none; border-top: 1px solid #eee;">
                <p style="color: #666; font-size: 12px;">
                  This email was sent from Fabriqly. If you have any questions, please contact support.
                </p>
              </div>
            `,
          });

          console.log('✅ Custom password reset email sent successfully');
        } catch (importError) {
          console.log('⚠️ Nodemailer not available, skipping email send');
        }
>>>>>>> 6e13bf48
      } else {
        console.log('⚠️ SMTP not configured, skipping email send');
      }
    } catch (emailError) {
      console.error('❌ Failed to send custom email:', emailError);
      // Continue anyway - the reset token is still created
    }

    return NextResponse.json({
      success: true,
      message: 'Password reset email sent! Check your inbox.',
      email: email,
      method: 'custom',
      resetToken: process.env.NODE_ENV === 'development' ? resetToken : undefined // Only show token in dev
    });

  } catch (error) {
    console.error('❌ Custom password reset error:', error);
    return NextResponse.json(
      { error: 'Internal server error. Please try again later.' },
      { status: 500 }
    );
  }
}<|MERGE_RESOLUTION|>--- conflicted
+++ resolved
@@ -1,9 +1,9 @@
+
 import { NextRequest, NextResponse } from 'next/server';
 import { collection, query, where, getDocs, doc, setDoc } from 'firebase/firestore';
 import { db } from '@/lib/firebase';
 import { Collections } from '@/services/firebase';
 import { Timestamp } from 'firebase/firestore';
-// import nodemailer from 'nodemailer';
 
 export async function POST(request: NextRequest) {
   try {
@@ -64,144 +64,6 @@
     // Send email using nodemailer (if configured)
     try {
       if (process.env.SMTP_HOST && process.env.SMTP_USER && process.env.SMTP_PASS) {
-<<<<<<< HEAD
-        const transporter = nodemailer.createTransport({
-          host: process.env.SMTP_HOST,
-          port: parseInt(process.env.SMTP_PORT || '587'),
-          secure: false,
-          auth: {
-            user: process.env.SMTP_USER,
-            pass: process.env.SMTP_PASS,
-          },
-        });
-
-        const resetUrl = `${process.env.NEXTAUTH_URL || 'http://localhost:3000'}/reset-password?token=${resetToken}`;
-
-        await transporter.sendMail({
-          from: process.env.SMTP_FROM || 'noreply@fabriqly.com',
-          to: email,
-          subject: 'Reset Your Fabriqly Password',
-          html: `
-            <!DOCTYPE html>
-            <html lang="en">
-            <head>
-              <meta charset="UTF-8">
-              <meta name="viewport" content="width=device-width, initial-scale=1.0">
-              <title>Reset Your Fabriqly Password</title>
-              <!--[if mso]>
-              <noscript>
-                <xml>
-                  <o:OfficeDocumentSettings>
-                    <o:PixelsPerInch>96</o:PixelsPerInch>
-                  </o:OfficeDocumentSettings>
-                </xml>
-              </noscript>
-              <![endif]-->
-            </head>
-            <body style="margin: 0; padding: 0; background-color: #f8fafc; font-family: -apple-system, BlinkMacSystemFont, 'Segoe UI', Roboto, 'Helvetica Neue', Arial, sans-serif;">
-              <!-- Main Container -->
-              <table cellpadding="0" cellspacing="0" border="0" width="100%" style="background-color: #f8fafc; min-height: 100vh;">
-                <tr>
-                  <td align="center" valign="top" style="padding: 40px 20px;">
-                    <!-- Email Container -->
-                    <table cellpadding="0" cellspacing="0" border="0" width="100%" style="max-width: 600px; background-color: #ffffff; border-radius: 12px; box-shadow: 0 4px 6px -1px rgba(0, 0, 0, 0.1), 0 2px 4px -1px rgba(0, 0, 0, 0.06); overflow: hidden;">
-                      
-                      <!-- Header -->
-                      <tr>
-                        <td style="background: linear-gradient(135deg, #3b82f6 0%, #2563eb 100%); padding: 40px; text-align: center;">
-                          <table cellpadding="0" cellspacing="0" border="0" style="margin: 0 auto;">
-                            <tr>
-                              <td align="center">
-                                <span style="font-size: 32px; margin-right: 12px; vertical-align: middle; display: inline-block;">🛍️</span>
-                                <h1 style="color: #ffffff; font-size: 28px; font-weight: 700; margin: 0; letter-spacing: -0.01em; display: inline-block; vertical-align: middle;">
-                                  Fabriqly
-                                </h1>
-                              </td>
-                            </tr>
-                          </table>
-                        </td>
-                      </tr>
-                      
-                      <!-- Content -->
-                      <tr>
-                        <td style="padding: 40px;">
-                          <table cellpadding="0" cellspacing="0" border="0" width="100%">
-                            <tr>
-                              <td>
-                                <div style="text-align: center; margin-bottom: 32px;">
-                                  <p style="color: #6b7280; font-size: 16px; line-height: 1.5; margin: 0 0 8px 0;">
-                                    Hello <strong style="color: #1f2937;">${userData.profile?.firstName || 'there'}</strong> 👋
-                                  </p>
-                                  <p style="color: #4b5563; font-size: 16px; line-height: 1.6; margin: 0;">
-                                    We received a request to reset your password. Click the button below to create a new one.
-                                  </p>
-                                </div>
-                                
-                                <!-- Reset Button -->
-                                <table cellpadding="0" cellspacing="0" border="0" width="100%" style="margin: 24px 0;">
-                                  <tr>
-                                    <td align="center">
-                                      <table cellpadding="0" cellspacing="0" border="0">
-                                        <tr>
-                                          <td style="border-radius: 10px; background: linear-gradient(135deg, #3b82f6 0%, #2563eb 100%); box-shadow: 0 6px 20px rgba(59, 130, 246, 0.25);">
-                                            <a href="${resetUrl}" style="display: inline-block; padding: 18px 36px; color: #ffffff; text-decoration: none; font-weight: 600; font-size: 16px; border-radius: 10px; letter-spacing: 0.025em;">
-                  Reset Password
-                </a>
-                                          </td>
-                                        </tr>
-                                      </table>
-                                    </td>
-                                  </tr>
-                                </table>
-                                
-                                <!-- Alternative Link -->
-                                <div style="background-color: #f8fafc; border-radius: 8px; padding: 20px; margin: 32px 0;">
-                                  <p style="color: #6b7280; font-size: 14px; margin: 0 0 12px 0; font-weight: 500;">
-                                    Having trouble with the button? Copy and paste this link into your browser:
-                                  </p>
-                                  <p style="word-break: break-all; color: #3b82f6; font-size: 14px; margin: 0; font-family: 'SF Mono', Monaco, 'Cascadia Code', 'Roboto Mono', Consolas, 'Courier New', monospace; background-color: #ffffff; padding: 12px; border-radius: 6px; border: 1px solid #e5e7eb;">
-                                    ${resetUrl}
-                                  </p>
-              </div>
-                                
-                                <!-- Security Notice -->
-                                <div style="background-color: #fef3c7; border-left: 4px solid #f59e0b; padding: 16px; margin: 24px 0; border-radius: 0 6px 6px 0;">
-                                  <p style="color: #92400e; font-size: 14px; margin: 0; font-weight: 500;">
-                                    ⏰ <strong>Security Notice:</strong> This link will expire in 1 hour for your protection.
-              </p>
-            </div>
-                                
-                                <p style="color: #6b7280; font-size: 14px; line-height: 1.5; margin: 24px 0 0 0;">
-                                  If you didn't request this password reset, please ignore this email. Your account remains secure and no changes have been made.
-                                </p>
-                              </td>
-                            </tr>
-                          </table>
-                        </td>
-                      </tr>
-                      
-                      <!-- Footer -->
-                      <tr>
-                        <td style="background-color: #f9fafb; padding: 24px 40px; text-align: center;">
-                          <p style="color: #6b7280; font-size: 14px; margin: 0 0 8px 0; font-weight: 500;">
-                            The Fabriqly Team
-                          </p>
-                          <p style="color: #9ca3af; font-size: 12px; margin: 0; line-height: 1.4;">
-                            © ${new Date().getFullYear()} Fabriqly • Fashion & Design Platform
-                          </p>
-                        </td>
-                      </tr>
-                    </table>
-                  </td>
-                </tr>
-              </table>
-            </body>
-            </html>
-          `,
-        });
-
-        // Email sent successfully
-=======
         try {
           // Dynamic import to avoid TypeScript errors when nodemailer is not installed
           const nodemailer = await import('nodemailer' as any);
@@ -223,27 +85,121 @@
             to: email,
             subject: 'Reset Your Fabriqly Password',
             html: `
-              <div style="font-family: Arial, sans-serif; max-width: 600px; margin: 0 auto;">
-                <h2>Reset Your Password</h2>
-                <p>Hello ${userData.profile?.firstName || 'User'},</p>
-                <p>You requested a password reset for your Fabriqly account.</p>
-                <p>Click the button below to reset your password:</p>
-                <div style="text-align: center; margin: 30px 0;">
-                  <a href="${resetUrl}" 
-                     style="background-color: #3B82F6; color: white; padding: 12px 24px; 
-                            text-decoration: none; border-radius: 6px; display: inline-block;">
-                    Reset Password
-                  </a>
-                </div>
-                <p>Or copy and paste this link in your browser:</p>
-                <p style="word-break: break-all; color: #666;">${resetUrl}</p>
-                <p><strong>This link will expire in 1 hour.</strong></p>
-                <p>If you didn't request this password reset, please ignore this email.</p>
-                <hr style="margin: 30px 0; border: none; border-top: 1px solid #eee;">
-                <p style="color: #666; font-size: 12px;">
-                  This email was sent from Fabriqly. If you have any questions, please contact support.
-                </p>
-              </div>
+              <!DOCTYPE html>
+              <html lang="en">
+              <head>
+                <meta charset="UTF-8">
+                <meta name="viewport" content="width=device-width, initial-scale=1.0">
+                <title>Reset Your Fabriqly Password</title>
+                <!--[if mso]>
+                <noscript>
+                  <xml>
+                    <o:OfficeDocumentSettings>
+                      <o:PixelsPerInch>96</o:PixelsPerInch>
+                    </o:OfficeDocumentSettings>
+                  </xml>
+                </noscript>
+                <![endif]-->
+              </head>
+              <body style="margin: 0; padding: 0; background-color: #f8fafc; font-family: -apple-system, BlinkMacSystemFont, 'Segoe UI', Roboto, 'Helvetica Neue', Arial, sans-serif;">
+                <!-- Main Container -->
+                <table cellpadding="0" cellspacing="0" border="0" width="100%" style="background-color: #f8fafc; min-height: 100vh;">
+                  <tr>
+                    <td align="center" valign="top" style="padding: 40px 20px;">
+                      <!-- Email Container -->
+                      <table cellpadding="0" cellspacing="0" border="0" width="100%" style="max-width: 600px; background-color: #ffffff; border-radius: 12px; box-shadow: 0 4px 6px -1px rgba(0, 0, 0, 0.1), 0 2px 4px -1px rgba(0, 0, 0, 0.06); overflow: hidden;">
+                        
+                        <!-- Header -->
+                        <tr>
+                          <td style="background: linear-gradient(135deg, #3b82f6 0%, #2563eb 100%); padding: 40px; text-align: center;">
+                            <table cellpadding="0" cellspacing="0" border="0" style="margin: 0 auto;">
+                              <tr>
+                                <td align="center">
+                                  <span style="font-size: 32px; margin-right: 12px; vertical-align: middle; display: inline-block;">🛍️</span>
+                                  <h1 style="color: #ffffff; font-size: 28px; font-weight: 700; margin: 0; letter-spacing: -0.01em; display: inline-block; vertical-align: middle;">
+                                    Fabriqly
+                                  </h1>
+                                </td>
+                              </tr>
+                            </table>
+                          </td>
+                        </tr>
+                        
+                        <!-- Content -->
+                        <tr>
+                          <td style="padding: 40px;">
+                            <table cellpadding="0" cellspacing="0" border="0" width="100%">
+                              <tr>
+                                <td>
+                                  <div style="text-align: center; margin-bottom: 32px;">
+                                    <p style="color: #6b7280; font-size: 16px; line-height: 1.5; margin: 0 0 8px 0;">
+                                      Hello <strong style="color: #1f2937;">${userData.profile?.firstName || 'there'}</strong> 👋
+                                    </p>
+                                    <p style="color: #4b5563; font-size: 16px; line-height: 1.6; margin: 0;">
+                                      We received a request to reset your password. Click the button below to create a new one.
+                                    </p>
+                                  </div>
+                                  
+                                  <!-- Reset Button -->
+                                  <table cellpadding="0" cellspacing="0" border="0" width="100%" style="margin: 24px 0;">
+                                    <tr>
+                                      <td align="center">
+                                        <table cellpadding="0" cellspacing="0" border="0">
+                                          <tr>
+                                            <td style="border-radius: 10px; background: linear-gradient(135deg, #3b82f6 0%, #2563eb 100%); box-shadow: 0 6px 20px rgba(59, 130, 246, 0.25);">
+                                              <a href="${resetUrl}" style="display: inline-block; padding: 18px 36px; color: #ffffff; text-decoration: none; font-weight: 600; font-size: 16px; border-radius: 10px; letter-spacing: 0.025em;">
+                                                Reset Password
+                                              </a>
+                                            </td>
+                                          </tr>
+                                        </table>
+                                      </td>
+                                    </tr>
+                                  </table>
+                                  
+                                  <!-- Alternative Link -->
+                                  <div style="background-color: #f8fafc; border-radius: 8px; padding: 20px; margin: 32px 0;">
+                                    <p style="color: #6b7280; font-size: 14px; margin: 0 0 12px 0; font-weight: 500;">
+                                      Having trouble with the button? Copy and paste this link into your browser:
+                                    </p>
+                                    <p style="word-break: break-all; color: #3b82f6; font-size: 14px; margin: 0; font-family: 'SF Mono', Monaco, 'Cascadia Code', 'Roboto Mono', Consolas, 'Courier New', monospace; background-color: #ffffff; padding: 12px; border-radius: 6px; border: 1px solid #e5e7eb;">
+                                      ${resetUrl}
+                                    </p>
+                                  </div>
+                                  
+                                  <!-- Security Notice -->
+                                  <div style="background-color: #fef3c7; border-left: 4px solid #f59e0b; padding: 16px; margin: 24px 0; border-radius: 0 6px 6px 0;">
+                                    <p style="color: #92400e; font-size: 14px; margin: 0; font-weight: 500;">
+                                      ⏰ <strong>Security Notice:</strong> This link will expire in 1 hour for your protection.
+                                    </p>
+                                  </div>
+                                  
+                                  <p style="color: #6b7280; font-size: 14px; line-height: 1.5; margin: 24px 0 0 0;">
+                                    If you didn't request this password reset, please ignore this email. Your account remains secure and no changes have been made.
+                                  </p>
+                                </td>
+                              </tr>
+                            </table>
+                          </td>
+                        </tr>
+                        
+                        <!-- Footer -->
+                        <tr>
+                          <td style="background-color: #f9fafb; padding: 24px 40px; text-align: center;">
+                            <p style="color: #6b7280; font-size: 14px; margin: 0 0 8px 0; font-weight: 500;">
+                              The Fabriqly Team
+                            </p>
+                            <p style="color: #9ca3af; font-size: 12px; margin: 0; line-height: 1.4;">
+                              © ${new Date().getFullYear()} Fabriqly • Fashion & Design Platform
+                            </p>
+                          </td>
+                        </tr>
+                      </table>
+                    </td>
+                  </tr>
+                </table>
+              </body>
+              </html>
             `,
           });
 
@@ -251,7 +207,6 @@
         } catch (importError) {
           console.log('⚠️ Nodemailer not available, skipping email send');
         }
->>>>>>> 6e13bf48
       } else {
         console.log('⚠️ SMTP not configured, skipping email send');
       }
