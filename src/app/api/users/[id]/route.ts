import { NextRequest, NextResponse } from 'next/server';
import { getServerSession } from 'next-auth';
import { authOptions } from '@/lib/auth';
import { FirebaseAdminService } from '@/services/firebase-admin';
<<<<<<< HEAD
import { adminDb } from '@/lib/firebase-admin';
=======
import { Collections } from '@/services/firebase';
>>>>>>> 4addfec6

// GET /api/users/[id] - Get single user
export async function GET(request: NextRequest, { params }: { params: { id: string } }) {
  try {
    const session = await getServerSession(authOptions);
    
    if (!session) {
      return NextResponse.json(
        { error: 'Unauthorized' },
        { status: 401 }
      );
    }

    const { id } = params;

    // Users can only view their own profile unless they're admin
    if (session.user.id !== id && session.user.role !== 'admin') {
      return NextResponse.json(
        { error: 'Unauthorized - Can only view your own profile' },
        { status: 403 }
      );
    }

<<<<<<< HEAD
    const user = await adminDb.collection('users').doc(userId).get();
    
    if (!user.exists) {
=======
    const user = await FirebaseAdminService.getDocument(Collections.USERS, id);

    if (!user) {
>>>>>>> 4addfec6
      return NextResponse.json(
        { error: 'User not found' },
        { status: 404 }
      );
    }

    return NextResponse.json({ user: { id: user.id, ...user.data() } });
  } catch (error) {
    console.error('Error fetching user:', error);
    return NextResponse.json(
      { error: 'Internal server error' },
      { status: 500 }
    );
  }
}

// PUT /api/users/[id] - Update user
export async function PUT(request: NextRequest, { params }: { params: { id: string } }) {
  try {
    const session = await getServerSession(authOptions);
    
    if (!session) {
      return NextResponse.json(
        { error: 'Unauthorized' },
        { status: 401 }
      );
    }

    const body = await request.json();
    const { id } = params;

    // Users can only update their own profile unless they're admin
    if (session.user.id !== id && session.user.role !== 'admin') {
      return NextResponse.json(
        { error: 'Unauthorized - Can only update your own profile' },
        { status: 403 }
      );
    }

<<<<<<< HEAD
    // Add updatedAt timestamp
    const updateData = {
      ...body,
      updatedAt: new Date()
    };

    await adminDb.collection('users').doc(userId).update(updateData);
    
    // If role was updated, use admin service to update custom claims
    if (body.role && session.user.role === 'admin') {
      await FirebaseAdminService.updateUserRole(userId, body.role);
    }

    // Get the updated user data
    const updatedUser = await adminDb.collection('users').doc(userId).get();
    
    return NextResponse.json({ user: { id: updatedUser.id, ...updatedUser.data() } });
=======
    // Non-admin users cannot change their role
    if (session.user.role !== 'admin' && body.role) {
      delete body.role;
    }

    const updatedUser = await FirebaseAdminService.updateDocument(
      Collections.USERS,
      id,
      {
        ...body,
        updatedAt: new Date()
      }
    );

    return NextResponse.json({ user: updatedUser });
>>>>>>> 4addfec6
  } catch (error) {
    console.error('Error updating user:', error);
    console.error('Error details:', {
      message: error instanceof Error ? error.message : 'Unknown error',
      stack: error instanceof Error ? error.stack : undefined,
      userId: params.id,
      requestBody: 'Request body not available in error context'
    });
    return NextResponse.json(
      { error: 'Internal server error', details: error instanceof Error ? error.message : 'Unknown error' },
      { status: 500 }
    );
  }
}

// DELETE /api/users/[id] - Delete user
export async function DELETE(request: NextRequest, { params }: { params: { id: string } }) {
  try {
    const session = await getServerSession(authOptions);
    
    if (!session) {
      return NextResponse.json(
        { error: 'Unauthorized' },
        { status: 401 }
      );
    }

    const { id } = params;

    // Users can only delete their own account unless they're admin
    if (session.user.id !== id && session.user.role !== 'admin') {
      return NextResponse.json(
        { error: 'Unauthorized - Can only delete your own account' },
        { status: 403 }
      );
    }

    // Prevent admin from deleting themselves
    if (id === session.user.id && session.user.role === 'admin') {
      return NextResponse.json(
        { error: 'Cannot delete your own account' },
        { status: 400 }
      );
    }

    await FirebaseAdminService.deleteUser(id);

    return NextResponse.json({ success: true });
  } catch (error) {
    console.error('Error deleting user:', error);
    return NextResponse.json(
      { error: 'Internal server error' },
      { status: 500 }
    );
  }
}<|MERGE_RESOLUTION|>--- conflicted
+++ resolved
@@ -2,11 +2,7 @@
 import { getServerSession } from 'next-auth';
 import { authOptions } from '@/lib/auth';
 import { FirebaseAdminService } from '@/services/firebase-admin';
-<<<<<<< HEAD
-import { adminDb } from '@/lib/firebase-admin';
-=======
 import { Collections } from '@/services/firebase';
->>>>>>> 4addfec6
 
 // GET /api/users/[id] - Get single user
 export async function GET(request: NextRequest, { params }: { params: { id: string } }) {
@@ -30,22 +26,16 @@
       );
     }
 
-<<<<<<< HEAD
-    const user = await adminDb.collection('users').doc(userId).get();
-    
-    if (!user.exists) {
-=======
     const user = await FirebaseAdminService.getDocument(Collections.USERS, id);
 
     if (!user) {
->>>>>>> 4addfec6
       return NextResponse.json(
         { error: 'User not found' },
         { status: 404 }
       );
     }
 
-    return NextResponse.json({ user: { id: user.id, ...user.data() } });
+    return NextResponse.json({ user: { ...user, id: user.id } });
   } catch (error) {
     console.error('Error fetching user:', error);
     return NextResponse.json(
@@ -78,25 +68,6 @@
       );
     }
 
-<<<<<<< HEAD
-    // Add updatedAt timestamp
-    const updateData = {
-      ...body,
-      updatedAt: new Date()
-    };
-
-    await adminDb.collection('users').doc(userId).update(updateData);
-    
-    // If role was updated, use admin service to update custom claims
-    if (body.role && session.user.role === 'admin') {
-      await FirebaseAdminService.updateUserRole(userId, body.role);
-    }
-
-    // Get the updated user data
-    const updatedUser = await adminDb.collection('users').doc(userId).get();
-    
-    return NextResponse.json({ user: { id: updatedUser.id, ...updatedUser.data() } });
-=======
     // Non-admin users cannot change their role
     if (session.user.role !== 'admin' && body.role) {
       delete body.role;
@@ -111,8 +82,17 @@
       }
     );
 
-    return NextResponse.json({ user: updatedUser });
->>>>>>> 4addfec6
+    // Get the updated user data
+    const userData = await FirebaseAdminService.getDocument(Collections.USERS, id);
+    
+    if (!userData) {
+      return NextResponse.json(
+        { error: 'User not found after update' },
+        { status: 404 }
+      );
+    }
+    
+    return NextResponse.json({ user: { ...userData, id: userData.id } });
   } catch (error) {
     console.error('Error updating user:', error);
     console.error('Error details:', {
