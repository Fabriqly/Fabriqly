import { NextRequest, NextResponse } from 'next/server';
import { getServerSession } from 'next-auth';
import { authOptions } from '@/lib/auth';
import { FirebaseAdminService } from '@/services/firebase-admin';
import { Collections } from '@/services/firebase';

// GET /api/users/[id] - Get single user
export async function GET(request: NextRequest, { params }: { params: { id: string } }) {
  try {
    const session = await getServerSession(authOptions);
    
    if (!session) {
      return NextResponse.json(
        { error: 'Unauthorized' },
        { status: 401 }
      );
    }

    const { id } = params;

    // Users can only view their own profile unless they're admin
    if (session.user.id !== id && session.user.role !== 'admin') {
      return NextResponse.json(
        { error: 'Unauthorized - Can only view your own profile' },
        { status: 403 }
      );
    }

    const user = await FirebaseAdminService.getDocument(Collections.USERS, id);

    if (!user) {
      return NextResponse.json(
        { error: 'User not found' },
        { status: 404 } 
      );
    }

<<<<<<< HEAD
    return NextResponse.json({ user: { ...user, id: user.id } });
=======
    return NextResponse.json({ user: { id: user.id, ...user.data() } });
>>>>>>> f23226b7
  } catch (error) {
    console.error('Error fetching user:', error);
    return NextResponse.json(
      { error: 'Internal server error' },
      { status: 500 }
    );
  }
}

// PUT /api/users/[id] - Update user
export async function PUT(request: NextRequest, { params }: { params: { id: string } }) {
  try {
    const session = await getServerSession(authOptions);
    
    if (!session) {
      return NextResponse.json(
        { error: 'Unauthorized' },
        { status: 401 }
      );
    }

    const body = await request.json();
    const { id } = params;

    // Users can only update their own profile unless they're admin
    if (session.user.id !== id && session.user.role !== 'admin') {
      return NextResponse.json(
        { error: 'Unauthorized - Can only update your own profile' },
        { status: 403 }
      );
    }

    // Non-admin users cannot change their role
    if (session.user.role !== 'admin' && body.role) {
      delete body.role;
    }

    // If role was updated by admin, update custom claims
    if (body.role && session.user.role === 'admin') {
      await FirebaseAdminService.updateUserRole(id, body.role);
    }

    const updatedUser = await FirebaseAdminService.updateDocument(
      Collections.USERS,
      id,
      {
        ...body,
        updatedAt: new Date()
      }
    );

    // Get the updated user data
    const userData = await FirebaseAdminService.getDocument(Collections.USERS, id);
    
    if (!userData) {
      return NextResponse.json(
        { error: 'User not found after update' },
        { status: 404 }
      );
    }
    
    return NextResponse.json({ user: { ...userData, id: userData.id } });
  } catch (error) {
    console.error('Error updating user:', error);
    console.error('Error details:', {
      message: error instanceof Error ? error.message : 'Unknown error',
      stack: error instanceof Error ? error.stack : undefined,
      userId: params.id,
      requestBody: 'Request body not available in error context'
    });
    return NextResponse.json(
      { error: 'Internal server error', details: error instanceof Error ? error.message : 'Unknown error' },
      { status: 500 }
    );
  }
}

// DELETE /api/users/[id] - Delete user
export async function DELETE(request: NextRequest, { params }: { params: { id: string } }) {
  try {
    const session = await getServerSession(authOptions);
    
    if (!session) {
      return NextResponse.json(
        { error: 'Unauthorized' },
        { status: 401 }
      );
    }

    const { id } = params;

    // Users can only delete their own account unless they're admin
    if (session.user.id !== id && session.user.role !== 'admin') {
      return NextResponse.json(
        { error: 'Unauthorized - Can only delete your own account' },
        { status: 403 }
      );
    }

    // Prevent admin from deleting themselves
    if (id === session.user.id && session.user.role === 'admin') {
      return NextResponse.json(
        { error: 'Cannot delete your own account' },
        { status: 400 }
      );
    }

    await FirebaseAdminService.deleteUser(id);

    return NextResponse.json({ success: true });
  } catch (error) {
    console.error('Error deleting user:', error);
    return NextResponse.json(
      { error: 'Internal server error' },
      { status: 500 }
    );
  }
}<|MERGE_RESOLUTION|>--- conflicted
+++ resolved
@@ -35,11 +35,7 @@
       );
     }
 
-<<<<<<< HEAD
     return NextResponse.json({ user: { ...user, id: user.id } });
-=======
-    return NextResponse.json({ user: { id: user.id, ...user.data() } });
->>>>>>> f23226b7
   } catch (error) {
     console.error('Error fetching user:', error);
     return NextResponse.json(
