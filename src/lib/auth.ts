--- conflicted
+++ resolved
@@ -1,4 +1,4 @@
-// lib/auth.ts - UPDATED VERSION WITH BETTER SESSION REFRESH
+// lib/auth.ts - Clean resolved version
 import { NextAuthOptions } from 'next-auth';
 import GoogleProvider from 'next-auth/providers/google';
 import CredentialsProvider from 'next-auth/providers/credentials';
@@ -11,16 +11,9 @@
 import { auth, db } from './firebase';
 import { doc, getDoc, setDoc, query, collection, where, getDocs } from 'firebase/firestore';
 import { Collections } from '@/services/firebase';
-import bcrypt from 'bcryptjs';
-import { validateEnvironment } from './env-validation';
-import { AuthErrorHandler, AuthErrorCode } from './auth-errors';
-import { FirebaseAdminService } from '@/services/firebase-admin';
 
 // Define UserRole type
 type UserRole = 'admin' | 'business_owner' | 'designer' | 'customer';
-
-// Type definitions
-type UserRole = 'customer' | 'admin' | 'vendor';
 
 // Utility function to check if email already exists
 async function checkEmailExists(email: string): Promise<boolean> {
@@ -44,9 +37,6 @@
     return false;
   }
 }
-
-
-
 
 export const authOptions: NextAuthOptions = {
   providers: [
@@ -136,8 +126,7 @@
               id: userCredential.user.uid,
               email: credentials.email,
               role: (userData?.role || 'customer') as UserRole,
-              name: userData?.displayName || `${userData?.profile?.firstName || ''} ${userData?.profile?.lastName || ''}`.trim() || credentials.email,
-              image: userData?.photoURL || ''
+              ...userData
             };
           }
         } catch (error) {
@@ -159,7 +148,6 @@
 
           console.log('Processing Google sign-in for:', user.email);
           // Allow sign-in, we'll handle duplicate detection in JWT callback
-
           return true;
         } catch (error) {
           console.error('Google signIn callback error:', error);
@@ -185,6 +173,8 @@
             token.role = userData.role as UserRole;
             token.displayName = userData.displayName;
             token.photoURL = userData.photoURL;
+            token.firstName = userData.profile?.firstName;
+            token.lastName = userData.profile?.lastName;
             
             console.log('JWT: Updated token with fresh data:', {
               role: token.role,
@@ -206,8 +196,6 @@
           console.log('JWT: Processing initial login for user:', userId);
           
           if (account.provider === 'google') {
-<<<<<<< HEAD
-=======
             console.log('Processing JWT for Google user:', user.email, 'with ID:', user.id);
             
             // First check if there's an existing user with this email
@@ -226,24 +214,21 @@
               token.role = existingUserData.role || 'customer';
               token.displayName = existingUserData.displayName || user.name;
               token.photoURL = user.image;
+              token.firstName = existingUserData.profile?.firstName;
+              token.lastName = existingUserData.profile?.lastName;
               
               console.log('Using existing user:', existingUserDoc.id, 'with role:', existingUserData.role);
               return token;
             }
             
             // No existing user found, create new one with Google ID
->>>>>>> 3ce3092c
             const userDocRef = doc(db, Collections.USERS, userId);
             const userDoc = await getDoc(userDocRef);
             
             if (!userDoc.exists()) {
-<<<<<<< HEAD
-              // Create new user document for Google user
-=======
               console.log('Creating new user document for Google user:', user.id);
               
               // Create new user document
->>>>>>> 3ce3092c
               const userData = {
                 email: user.email!,
                 displayName: user.name || '',
@@ -283,6 +268,8 @@
               }, { merge: true });
               
               token.role = userData.role as UserRole;
+              token.firstName = userData.profile?.firstName;
+              token.lastName = userData.profile?.lastName;
               console.log('JWT: Existing user login, role:', token.role);
             }
             
@@ -290,96 +277,17 @@
             token.displayName = user.name;
             token.photoURL = user.image;
             token.provider = 'google';
-<<<<<<< HEAD
-          }
-        } catch (error) {
-          const authError = AuthErrorHandler.handleError(error);
-          AuthErrorHandler.logError(authError, 'JWT callback - Google provider');
-          token.role = 'customer' as UserRole;
-        }
-      }
-      
-      // Handle other providers or subsequent calls
-      if (account && user && account.provider === 'google') {
-        try {
-          console.log('Processing JWT for Google user:', user.email, 'with ID:', user.id);
-          
-          // First check if there's an existing user with this email
-          const usersRef = collection(db, Collections.USERS);
-          const emailQuery = query(usersRef, where('email', '==', user.email));
-          const existingUserSnapshot = await getDocs(emailQuery);
-          
-          if (!existingUserSnapshot.empty) {
-            console.log('Found existing user with email:', user.email);
-            // Use the existing user's data
-            const existingUserDoc = existingUserSnapshot.docs[0];
-            const existingUserData = existingUserDoc.data();
-=======
-            token.firstName = userData.profile?.firstName;
-            token.lastName = userData.profile?.lastName;
           } else if (account.provider === 'credentials') {
             // Handle credentials provider (email/password login)
             console.log('JWT: Processing credentials login for user:', userId);
             console.log('JWT: User data from credentials provider:', { role: user.role, name: user.name });
->>>>>>> 3ce3092c
-            
-            // Update token to use existing user's ID and data
-            token.sub = existingUserDoc.id;
-            token.role = existingUserData.role || 'customer';
-            token.displayName = existingUserData.displayName || user.name;
+            
+            // Use the role and data already provided by the credentials provider
+            token.role = user.role as UserRole;
+            token.displayName = user.name;
             token.photoURL = user.image;
-            
-<<<<<<< HEAD
-            console.log('Using existing user:', existingUserDoc.id, 'with role:', existingUserData.role);
-            return token;
-          }
-          
-          // No existing user found, create new one with Google ID
-          const userDoc = await getDoc(doc(db, Collections.USERS, user.id!));
-          
-          if (!userDoc.exists()) {
-            console.log('Creating new user document for Google user:', user.id);
-            
-            // Create new user document
-            const userData = {
-              email: user.email!,
-              displayName: user.name || '',
-              photoURL: user.image || null,
-              role: 'customer' as UserRole, // Default role
-              isVerified: true,
-              provider: 'google',
-              profile: {
-                firstName: user.name?.split(' ')[0] || '',
-                lastName: user.name?.split(' ').slice(1).join(' ') || '',
-                preferences: {
-                  notifications: {
-                    email: true,
-                    sms: false,
-                    push: true
-                  },
-                  theme: 'light' as const
-                }
-              },
-              createdAt: new Date().toISOString(),
-              updatedAt: new Date().toISOString(),
-              lastLoginAt: new Date().toISOString()
-            };
-            
-            await setDoc(doc(db, Collections.USERS, user.id!), userData);
-            console.log('JWT: New Google user created:', user.id);
-            token.role = 'customer' as UserRole;
-          } else {
-            // Update existing user's last login and get current role
-            const userData = userDoc.data();
-            await setDoc(doc(db, Collections.USERS, user.id!), {
-              ...userData,
-              lastLoginAt: new Date().toISOString(),
-              updatedAt: new Date().toISOString()
-            }, { merge: true });
-            
-            token.role = userData.role as UserRole;
-            console.log('JWT: Existing user login, role:', token.role);
-=======
+            token.provider = 'credentials';
+            
             // Get additional user data from Firestore
             try {
               const userDocRef = doc(db, Collections.USERS, userId);
@@ -405,45 +313,9 @@
             } catch (error) {
               console.error('JWT: Error updating last login time:', error);
             }
->>>>>>> 3ce3092c
           }
-          
-          // Set additional token data
-          token.displayName = user.name;
-          token.photoURL = user.image;
-          token.provider = 'google';
         } catch (error) {
-<<<<<<< HEAD
-          const authError = AuthErrorHandler.handleError(error);
-          AuthErrorHandler.logError(authError, 'JWT callback - Google provider');
-          token.role = 'customer' as UserRole;
-        }
-      } else if (account && user && account.provider === 'credentials') {
-        // Handle credentials provider (email/password login)
-        try {
-          const userId = user.id || token.sub!;
-          console.log('JWT: Processing credentials login for user:', userId);
-          console.log('JWT: User data from credentials provider:', { role: user.role, name: user.name });
-          
-          // Use the role and data already provided by the credentials provider
-          token.role = user.role as UserRole;
-          token.displayName = user.name;
-          token.photoURL = user.image;
-          token.provider = 'credentials';
-          
-          // Update last login time in Firestore (but don't override the role)
-          const userDocRef = doc(db, Collections.USERS, userId);
-          await setDoc(userDocRef, {
-            lastLoginAt: new Date().toISOString(),
-            updatedAt: new Date().toISOString()
-          }, { merge: true });
-          
-          console.log('JWT: Credentials login successful, role:', token.role);
-        } catch (error) {
-          console.error('JWT: Error updating last login time:', error);
-=======
           console.error('JWT callback error:', error);
->>>>>>> 3ce3092c
           token.role = 'customer' as UserRole;
         }
       }
