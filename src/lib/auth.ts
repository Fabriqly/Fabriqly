--- conflicted
+++ resolved
@@ -1,14 +1,11 @@
+```typescript
 // lib/auth.ts - UPDATED VERSION WITH BETTER SESSION REFRESH
 import { NextAuthOptions } from 'next-auth';
 import GoogleProvider from 'next-auth/providers/google';
 import CredentialsProvider from 'next-auth/providers/credentials';
 import { doc, getDoc, setDoc } from 'firebase/firestore';
-<<<<<<< HEAD
-import { db } from './firebase';
-=======
 import { signInWithEmailAndPassword } from 'firebase/auth';
 import { db, auth } from './firebase';
->>>>>>> 92d1ace8
 import { Collections } from '@/services/firebase';
 import { UserRole } from '@/types/next-auth';
 import { validateEnvironment } from './env-validation';
@@ -340,7 +337,7 @@
       return session;
     },
 
-    async redirect({ url, baseUrl }) {
+    async redirect({ url, baseUrl, token }) {
       // Handle role-based redirects after authentication
       if (url.startsWith('/')) {
         return `${baseUrl}${url}`;
@@ -348,10 +345,6 @@
         return url;
       }
       
-<<<<<<< HEAD
-      // Default redirect to customer page for safety
-      return `${baseUrl}/customer`;
-=======
       // Role-based redirect after authentication
       if (token?.role === 'customer') {
         return `${baseUrl}/explore`;
@@ -363,7 +356,6 @@
       
       // Default redirect to explore page for safety
       return `${baseUrl}/explore`;
->>>>>>> 92d1ace8
     }
   },
   
@@ -397,4 +389,5 @@
   
   // Enable debug in development
   debug: process.env.NODE_ENV === 'development',
-};+};
+```