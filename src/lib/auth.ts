```typescript
// lib/auth.ts - UPDATED VERSION WITH BETTER SESSION REFRESH
import { NextAuthOptions } from 'next-auth';
import GoogleProvider from 'next-auth/providers/google';
import CredentialsProvider from 'next-auth/providers/credentials';
import { doc, getDoc, setDoc } from 'firebase/firestore';
import { signInWithEmailAndPassword } from 'firebase/auth';
import { db, auth } from './firebase';
import { Collections } from '@/services/firebase';
import { UserRole } from '@/types/next-auth';
import { validateEnvironment } from './env-validation';
import { AuthErrorHandler, AuthErrorCode } from './auth-errors';
import { FirebaseAdminService } from '@/services/firebase-admin';

// Validate environment variables on startup
(async () => {
  try {
    await validateEnvironment();
  } catch (error) {
    console.error('❌ Environment validation failed:', error);
    throw error;
  }
})();

export const authOptions: NextAuthOptions = {
  // Disable automatic session refresh on window focus to prevent alt+tab reloads
  events: {
    async session({ session, token }) {
      // Custom session event handling if needed
    }
  },
  
  // Configure session behavior
  session: {
    strategy: 'jwt',
    maxAge: 30 * 24 * 60 * 60, // 30 days
    updateAge: 24 * 60 * 60, // 24 hours
  },
  
  // Disable automatic session refresh on focus
  pages: {
    signIn: '/login',
    error: '/auth/error',
  },
  
  providers: [
    GoogleProvider({
      clientId: process.env.GOOGLE_CLIENT_ID!,
      clientSecret: process.env.GOOGLE_CLIENT_SECRET!,
      authorization: {
        params: {
          access_type: "offline",
          response_type: "code",
          prompt: "select_account"
        }
      }
    }),
    CredentialsProvider({
      name: 'credentials',
      credentials: {
        email: { label: 'Email', type: 'email' },
        password: { label: 'Password', type: 'password' }
      },
      async authorize(credentials) {
        if (!credentials?.email || !credentials?.password) {
          return null;
        }

        try {
          // Verify credentials using Firebase Client SDK
          const userCredential = await signInWithEmailAndPassword(
            auth,
            credentials.email,
            credentials.password
          );
          
          if (!userCredential.user) {
            return null;
          }

          // Get user data from Firestore
          const userDocRef = doc(db, Collections.USERS, userCredential.user.uid);
          const userDoc = await getDoc(userDocRef);
          
          if (!userDoc.exists()) {
            console.error('User document not found in Firestore');
            return null;
          }

          const userData = userDoc.data();

          // Return user data for NextAuth session
          return {
            id: userCredential.user.uid,
            email: userCredential.user.email || '',
            name: userData.displayName || userCredential.user.displayName || credentials.email,
            image: userData.photoURL || userCredential.user.photoURL || '',
            role: userData.role as UserRole
          };
        } catch (error: any) {
          console.error('Credentials verification error:', error);
<<<<<<< HEAD
          // Firebase auth errors
          if (error.code === 'auth/invalid-credential' || 
              error.code === 'auth/user-not-found' || 
              error.code === 'auth/wrong-password') {
            return null;
          }
=======
          
          // Handle Firebase permission errors gracefully
          if (error?.code === 'auth/internal-error' && error?.message?.includes('PERMISSION_DENIED')) {
            console.error('❌ Firebase Admin SDK permission error. Please check IAM roles for the service account.');
            console.error('Required role: roles/serviceusage.serviceUsageConsumer');
            console.error('Project: fabriqly-f88c3');
            console.error('Visit: https://console.developers.google.com/iam-admin/iam/project?project=fabriqly-f88c3');
          }
          
>>>>>>> c7f7e51c
          return null;
        }
      }
    })
  ],
  
  callbacks: {
    async signIn({ user, account, profile }) {
      if (account?.provider === 'google') {
        try {
          if (!user.email) {
            const authError = AuthErrorHandler.createError(
              AuthErrorCode.GOOGLE_AUTH_FAILED,
              { reason: 'No email provided by Google' }
            );
            AuthErrorHandler.logError(authError, 'Google signIn callback');
            return false;
          }

          // Create or sync user in Firebase Auth if they don't exist
          try {
            console.log('🔄 Attempting to create Google user in Firebase Auth:', {
              uid: user.id,
              email: user.email,
              name: user.name
            });

            // Try to create user in Firebase Auth - let Firebase generate UID if needed
            const firebaseUser = await FirebaseAdminService.createUserInFirebaseAuth({
              uid: user.id!,
              email: user.email,
              displayName: user.name || '',
              photoURL: user.image || '',
              emailVerified: true
            });
            
            console.log('✅ Google user synced with Firebase Auth:', {
              uid: firebaseUser.uid,
              email: firebaseUser.email
            });
            
            // Update the user.id to match Firebase Auth UID
            user.id = firebaseUser.uid;
            
          } catch (error: any) {
            console.error('❌ Failed to sync Google user with Firebase Auth:', {
              error: error.message,
              code: error.code,
              uid: user.id,
              email: user.email
            });
            
            // If it's not a "user already exists" error, fail the sign-in
            if (error.code !== 'auth/uid-already-exists' && error.code !== 'auth/email-already-exists') {
              return false;
            }
            
            // If user already exists, try to get the existing user
            if (error.code === 'auth/email-already-exists') {
              try {
                const existingUser = await FirebaseAdminService.getUserByEmail(user.email);
                if (existingUser) {
                  user.id = existingUser.uid;
                  console.log('✅ Using existing Firebase Auth user:', existingUser.uid);
                }
              } catch (getError) {
                console.error('❌ Failed to get existing user:', getError);
              }
            }
          }

          return true;
        } catch (error) {
          const authError = AuthErrorHandler.handleError(error);
          AuthErrorHandler.logError(authError, 'Google signIn callback');
          return false;
        }
      }
      return true;
    },
    
    async jwt({ token, user, account, trigger, session }) {      
      // CRITICAL: Handle session update triggers
      if (trigger === 'update' && token.sub) {
        console.log('JWT: Session update triggered, refreshing user data...');
        try {
          const userDocRef = doc(db, Collections.USERS, token.sub);
          const userDoc = await getDoc(userDocRef);
          
          if (userDoc.exists()) {
            const userData = userDoc.data();
            console.log('JWT: Fresh user data from DB:', userData);
            
            // Update all relevant token fields
            token.role = userData.role as UserRole;
            token.displayName = userData.displayName;
            token.photoURL = userData.photoURL;
            
            console.log('JWT: Updated token with fresh data:', {
              role: token.role,
              displayName: token.displayName,
              sub: token.sub
            });
          } else {
            console.log('JWT: User document not found during update');
          }
        } catch (error) {
          console.error('JWT: Error updating token during session update:', error);
        }
      }
      
      // Handle initial login
      if (account && user) {
        try {
          const userId = user.id || token.sub!;
          console.log('JWT: Processing initial login for user:', userId);
          
          if (account.provider === 'google') {
            console.log('JWT: Processing Google user for Firestore:', {
              userId,
              userEmail: user.email,
              userName: user.name
            });
            
            // For Google users, we need to use the Firebase Auth UID
            // First, try to get the user from Firebase Auth to get the correct UID
            let firebaseUserId = userId;
            try {
              const existingUser = await FirebaseAdminService.getUserByEmail(user.email!);
              if (existingUser) {
                firebaseUserId = existingUser.uid;
                console.log('JWT: Found Firebase Auth user, using UID:', firebaseUserId);
              }
            } catch (error) {
              console.log('JWT: Could not find Firebase Auth user, using original ID:', userId);
            }
            
            const userDocRef = doc(db, Collections.USERS, firebaseUserId);
            const userDoc = await getDoc(userDocRef);
            
            console.log('JWT: Checking if user exists in Firestore:', {
              originalUserId: userId,
              firebaseUserId,
              exists: userDoc.exists()
            });
            
            if (!userDoc.exists()) {
              // Create new user document
              const userData = {
                email: user.email!,
                displayName: user.name || '',
                photoURL: user.image || null,
                role: 'customer' as UserRole, // Default role
                isVerified: true,
                provider: 'google',
                profile: {
                  firstName: user.name?.split(' ')[0] || '',
                  lastName: user.name?.split(' ').slice(1).join(' ') || '',
                  preferences: {
                    notifications: {
                      email: true,
                      sms: false,
                      push: true
                    },
                    theme: 'light' as const
                  }
                },
                createdAt: new Date().toISOString(),
                updatedAt: new Date().toISOString(),
                lastLoginAt: new Date().toISOString()
              };
              
              await setDoc(userDocRef, userData);
              console.log('JWT: New Google user created in Firestore:', {
                originalUserId: userId,
                firebaseUserId,
                email: userData.email,
                displayName: userData.displayName
              });
              
              // Update the token to use the Firebase Auth UID
              token.sub = firebaseUserId;
              token.role = 'customer' as UserRole;
            } else {
              // Update existing user's last login and get current role
              const userData = userDoc.data();
              await setDoc(userDocRef, {
                ...userData,
                lastLoginAt: new Date().toISOString(),
                updatedAt: new Date().toISOString()
              }, { merge: true });
              
              token.role = userData.role as UserRole;
              console.log('JWT: Existing user login, role:', token.role);
            }
            
            // Set additional token data
            token.displayName = user.name;
            token.photoURL = user.image;
            token.provider = 'google';
          } else if (account.provider === 'credentials') {
            // Handle credentials provider (email/password login)
            console.log('JWT: Processing credentials login for user:', userId);
            console.log('JWT: User data from credentials provider:', { role: user.role, name: user.name });
            
            // Use the role and data already provided by the credentials provider
            token.role = user.role as UserRole;
            token.displayName = user.name;
            token.photoURL = user.image;
            token.provider = 'credentials';
            
            // Update last login time in Firestore (but don't override the role)
            try {
              const userDocRef = doc(db, Collections.USERS, userId);
              await setDoc(userDocRef, {
                lastLoginAt: new Date().toISOString(),
                updatedAt: new Date().toISOString()
              }, { merge: true });
              
              console.log('JWT: Credentials login successful, role:', token.role);
            } catch (error) {
              console.error('JWT: Error updating last login time:', error);
            }
          }
        } catch (error) {
          const authError = AuthErrorHandler.handleError(error);
          AuthErrorHandler.logError(authError, 'JWT callback');
          token.role = 'customer' as UserRole;
        }
      }
      
      return token;
    },
    
    async session({ session, token }) {
      if (session.user && token) {
        session.user.id = token.sub!;
        session.user.role = token.role;
        
        // Add custom properties if available
        if (token.displayName) session.user.name = token.displayName as string;
        if (token.photoURL) session.user.image = token.photoURL as string;
        
        console.log('Session callback: Final session data:', {
          userId: session.user.id,
          role: session.user.role,
          email: session.user.email
        });
      }
      return session;
    },

    async redirect({ url, baseUrl }) {
      // Handle role-based redirects after authentication
      if (url.startsWith('/')) {
        return `${baseUrl}${url}`;
      } else if (new URL(url).origin === baseUrl) {
        return url;
      }
      
<<<<<<< HEAD
      // Role-based redirect after authentication
      if (token?.role === 'customer') {
        return `${baseUrl}/explore`;
      } else if (token?.role === 'admin') {
        return `${baseUrl}/dashboard/admin`;
      } else if (['business_owner', 'designer'].includes(token?.role as string)) {
        return `${baseUrl}/dashboard`;
      }
      
      // Default redirect to explore page for safety
      return `${baseUrl}/explore`;
=======
      // Default redirect to customer page for safety
      return `${baseUrl}/customer`;
>>>>>>> c7f7e51c
    }
  },
  
  secret: process.env.NEXTAUTH_SECRET,
  
  // Enhanced security options
  cookies: {
    sessionToken: {
      name: process.env.NODE_ENV === 'production' 
        ? '__Secure-next-auth.session-token' 
        : 'next-auth.session-token',
      options: {
        httpOnly: true,
        sameSite: 'lax',
        path: '/',
        secure: process.env.NODE_ENV === 'production'
      }
    }
  },
  
  // Enable debug in development
  debug: process.env.NODE_ENV === 'development',
};
```<|MERGE_RESOLUTION|>--- conflicted
+++ resolved
@@ -1,4 +1,3 @@
-```typescript
 // lib/auth.ts - UPDATED VERSION WITH BETTER SESSION REFRESH
 import { NextAuthOptions } from 'next-auth';
 import GoogleProvider from 'next-auth/providers/google';
@@ -23,35 +22,32 @@
 })();
 
 export const authOptions: NextAuthOptions = {
-  // Disable automatic session refresh on window focus to prevent alt+tab reloads
   events: {
     async session({ session, token }) {
       // Custom session event handling if needed
     }
   },
-  
-  // Configure session behavior
+
   session: {
     strategy: 'jwt',
     maxAge: 30 * 24 * 60 * 60, // 30 days
     updateAge: 24 * 60 * 60, // 24 hours
   },
-  
-  // Disable automatic session refresh on focus
+
   pages: {
     signIn: '/login',
     error: '/auth/error',
   },
-  
+
   providers: [
     GoogleProvider({
       clientId: process.env.GOOGLE_CLIENT_ID!,
       clientSecret: process.env.GOOGLE_CLIENT_SECRET!,
       authorization: {
         params: {
-          access_type: "offline",
-          response_type: "code",
-          prompt: "select_account"
+          access_type: 'offline',
+          response_type: 'code',
+          prompt: 'select_account'
         }
       }
     }),
@@ -67,21 +63,19 @@
         }
 
         try {
-          // Verify credentials using Firebase Client SDK
           const userCredential = await signInWithEmailAndPassword(
             auth,
             credentials.email,
             credentials.password
           );
-          
+
           if (!userCredential.user) {
             return null;
           }
 
-          // Get user data from Firestore
           const userDocRef = doc(db, Collections.USERS, userCredential.user.uid);
           const userDoc = await getDoc(userDocRef);
-          
+
           if (!userDoc.exists()) {
             console.error('User document not found in Firestore');
             return null;
@@ -89,42 +83,54 @@
 
           const userData = userDoc.data();
 
-          // Return user data for NextAuth session
           return {
             id: userCredential.user.uid,
             email: userCredential.user.email || '',
-            name: userData.displayName || userCredential.user.displayName || credentials.email,
-            image: userData.photoURL || userCredential.user.photoURL || '',
+            name:
+              userData.displayName ||
+              userCredential.user.displayName ||
+              credentials.email,
+            image:
+              userData.photoURL || userCredential.user.photoURL || '',
             role: userData.role as UserRole
           };
         } catch (error: any) {
           console.error('Credentials verification error:', error);
-<<<<<<< HEAD
+
           // Firebase auth errors
-          if (error.code === 'auth/invalid-credential' || 
-              error.code === 'auth/user-not-found' || 
-              error.code === 'auth/wrong-password') {
+          if (
+            error.code === 'auth/invalid-credential' ||
+            error.code === 'auth/user-not-found' ||
+            error.code === 'auth/wrong-password'
+          ) {
             return null;
           }
-=======
-          
+
           // Handle Firebase permission errors gracefully
-          if (error?.code === 'auth/internal-error' && error?.message?.includes('PERMISSION_DENIED')) {
-            console.error('❌ Firebase Admin SDK permission error. Please check IAM roles for the service account.');
-            console.error('Required role: roles/serviceusage.serviceUsageConsumer');
+          if (
+            error?.code === 'auth/internal-error' &&
+            error?.message?.includes('PERMISSION_DENIED')
+          ) {
+            console.error(
+              '❌ Firebase Admin SDK permission error. Please check IAM roles for the service account.'
+            );
+            console.error(
+              'Required role: roles/serviceusage.serviceUsageConsumer'
+            );
             console.error('Project: fabriqly-f88c3');
-            console.error('Visit: https://console.developers.google.com/iam-admin/iam/project?project=fabriqly-f88c3');
-          }
-          
->>>>>>> c7f7e51c
+            console.error(
+              'Visit: https://console.developers.google.com/iam-admin/iam/project?project=fabriqly-f88c3'
+            );
+          }
+
           return null;
         }
       }
     })
   ],
-  
+
   callbacks: {
-    async signIn({ user, account, profile }) {
+    async signIn({ user, account }) {
       if (account?.provider === 'google') {
         try {
           if (!user.email) {
@@ -136,7 +142,6 @@
             return false;
           }
 
-          // Create or sync user in Firebase Auth if they don't exist
           try {
             console.log('🔄 Attempting to create Google user in Firebase Auth:', {
               uid: user.id,
@@ -144,23 +149,21 @@
               name: user.name
             });
 
-            // Try to create user in Firebase Auth - let Firebase generate UID if needed
-            const firebaseUser = await FirebaseAdminService.createUserInFirebaseAuth({
-              uid: user.id!,
-              email: user.email,
-              displayName: user.name || '',
-              photoURL: user.image || '',
-              emailVerified: true
-            });
-            
+            const firebaseUser =
+              await FirebaseAdminService.createUserInFirebaseAuth({
+                uid: user.id!,
+                email: user.email,
+                displayName: user.name || '',
+                photoURL: user.image || '',
+                emailVerified: true
+              });
+
             console.log('✅ Google user synced with Firebase Auth:', {
               uid: firebaseUser.uid,
               email: firebaseUser.email
             });
-            
-            // Update the user.id to match Firebase Auth UID
+
             user.id = firebaseUser.uid;
-            
           } catch (error: any) {
             console.error('❌ Failed to sync Google user with Firebase Auth:', {
               error: error.message,
@@ -168,19 +171,24 @@
               uid: user.id,
               email: user.email
             });
-            
-            // If it's not a "user already exists" error, fail the sign-in
-            if (error.code !== 'auth/uid-already-exists' && error.code !== 'auth/email-already-exists') {
+
+            if (
+              error.code !== 'auth/uid-already-exists' &&
+              error.code !== 'auth/email-already-exists'
+            ) {
               return false;
             }
-            
-            // If user already exists, try to get the existing user
+
             if (error.code === 'auth/email-already-exists') {
               try {
-                const existingUser = await FirebaseAdminService.getUserByEmail(user.email);
+                const existingUser =
+                  await FirebaseAdminService.getUserByEmail(user.email);
                 if (existingUser) {
                   user.id = existingUser.uid;
-                  console.log('✅ Using existing Firebase Auth user:', existingUser.uid);
+                  console.log(
+                    '✅ Using existing Firebase Auth user:',
+                    existingUser.uid
+                  );
                 }
               } catch (getError) {
                 console.error('❌ Failed to get existing user:', getError);
@@ -197,84 +205,61 @@
       }
       return true;
     },
-    
-    async jwt({ token, user, account, trigger, session }) {      
-      // CRITICAL: Handle session update triggers
+
+    async jwt({ token, user, account, trigger }) {
       if (trigger === 'update' && token.sub) {
-        console.log('JWT: Session update triggered, refreshing user data...');
+        console.log(
+          'JWT: Session update triggered, refreshing user data...'
+        );
         try {
           const userDocRef = doc(db, Collections.USERS, token.sub);
           const userDoc = await getDoc(userDocRef);
-          
+
           if (userDoc.exists()) {
             const userData = userDoc.data();
-            console.log('JWT: Fresh user data from DB:', userData);
-            
-            // Update all relevant token fields
             token.role = userData.role as UserRole;
             token.displayName = userData.displayName;
             token.photoURL = userData.photoURL;
-            
-            console.log('JWT: Updated token with fresh data:', {
-              role: token.role,
-              displayName: token.displayName,
-              sub: token.sub
-            });
-          } else {
-            console.log('JWT: User document not found during update');
           }
         } catch (error) {
-          console.error('JWT: Error updating token during session update:', error);
-        }
-      }
-      
-      // Handle initial login
+          console.error(
+            'JWT: Error updating token during session update:',
+            error
+          );
+        }
+      }
+
       if (account && user) {
         try {
           const userId = user.id || token.sub!;
-          console.log('JWT: Processing initial login for user:', userId);
-          
+
           if (account.provider === 'google') {
-            console.log('JWT: Processing Google user for Firestore:', {
-              userId,
-              userEmail: user.email,
-              userName: user.name
-            });
-            
-            // For Google users, we need to use the Firebase Auth UID
-            // First, try to get the user from Firebase Auth to get the correct UID
             let firebaseUserId = userId;
             try {
-              const existingUser = await FirebaseAdminService.getUserByEmail(user.email!);
+              const existingUser =
+                await FirebaseAdminService.getUserByEmail(user.email!);
               if (existingUser) {
                 firebaseUserId = existingUser.uid;
-                console.log('JWT: Found Firebase Auth user, using UID:', firebaseUserId);
               }
-            } catch (error) {
-              console.log('JWT: Could not find Firebase Auth user, using original ID:', userId);
-            }
-            
+            } catch {
+              // ignore
+            }
+
             const userDocRef = doc(db, Collections.USERS, firebaseUserId);
             const userDoc = await getDoc(userDocRef);
-            
-            console.log('JWT: Checking if user exists in Firestore:', {
-              originalUserId: userId,
-              firebaseUserId,
-              exists: userDoc.exists()
-            });
-            
+
             if (!userDoc.exists()) {
-              // Create new user document
               const userData = {
                 email: user.email!,
                 displayName: user.name || '',
                 photoURL: user.image || null,
-                role: 'customer' as UserRole, // Default role
+                role: 'customer' as UserRole,
                 isVerified: true,
                 provider: 'google',
                 profile: {
                   firstName: user.name?.split(' ')[0] || '',
-                  lastName: user.name?.split(' ').slice(1).join(' ') || '',
+                  lastName:
+                    user.name?.split(' ').slice(1).join(' ') || '',
                   preferences: {
                     notifications: {
                       email: true,
@@ -288,57 +273,49 @@
                 updatedAt: new Date().toISOString(),
                 lastLoginAt: new Date().toISOString()
               };
-              
+
               await setDoc(userDocRef, userData);
-              console.log('JWT: New Google user created in Firestore:', {
-                originalUserId: userId,
-                firebaseUserId,
-                email: userData.email,
-                displayName: userData.displayName
-              });
-              
-              // Update the token to use the Firebase Auth UID
               token.sub = firebaseUserId;
               token.role = 'customer' as UserRole;
             } else {
-              // Update existing user's last login and get current role
               const userData = userDoc.data();
-              await setDoc(userDocRef, {
-                ...userData,
-                lastLoginAt: new Date().toISOString(),
-                updatedAt: new Date().toISOString()
-              }, { merge: true });
-              
+              await setDoc(
+                userDocRef,
+                {
+                  ...userData,
+                  lastLoginAt: new Date().toISOString(),
+                  updatedAt: new Date().toISOString()
+                },
+                { merge: true }
+              );
+
               token.role = userData.role as UserRole;
-              console.log('JWT: Existing user login, role:', token.role);
-            }
-            
-            // Set additional token data
+            }
+
             token.displayName = user.name;
             token.photoURL = user.image;
             token.provider = 'google';
           } else if (account.provider === 'credentials') {
-            // Handle credentials provider (email/password login)
-            console.log('JWT: Processing credentials login for user:', userId);
-            console.log('JWT: User data from credentials provider:', { role: user.role, name: user.name });
-            
-            // Use the role and data already provided by the credentials provider
             token.role = user.role as UserRole;
             token.displayName = user.name;
             token.photoURL = user.image;
             token.provider = 'credentials';
-            
-            // Update last login time in Firestore (but don't override the role)
+
             try {
               const userDocRef = doc(db, Collections.USERS, userId);
-              await setDoc(userDocRef, {
-                lastLoginAt: new Date().toISOString(),
-                updatedAt: new Date().toISOString()
-              }, { merge: true });
-              
-              console.log('JWT: Credentials login successful, role:', token.role);
+              await setDoc(
+                userDocRef,
+                {
+                  lastLoginAt: new Date().toISOString(),
+                  updatedAt: new Date().toISOString()
+                },
+                { merge: true }
+              );
             } catch (error) {
-              console.error('JWT: Error updating last login time:', error);
+              console.error(
+                'JWT: Error updating last login time:',
+                error
+              );
             }
           }
         } catch (error) {
@@ -347,73 +324,28 @@
           token.role = 'customer' as UserRole;
         }
       }
-      
+
       return token;
     },
-    
+
     async session({ session, token }) {
       if (session.user && token) {
         session.user.id = token.sub!;
         session.user.role = token.role;
-        
-        // Add custom properties if available
-        if (token.displayName) session.user.name = token.displayName as string;
-        if (token.photoURL) session.user.image = token.photoURL as string;
-        
-        console.log('Session callback: Final session data:', {
-          userId: session.user.id,
-          role: session.user.role,
-          email: session.user.email
-        });
+        if (token.displayName) session.user.name = token.displayName;
+        if (token.photoURL) session.user.image = token.photoURL;
       }
       return session;
     },
 
-    async redirect({ url, baseUrl }) {
-      // Handle role-based redirects after authentication
+    async redirect({ url, baseUrl, token }) {
       if (url.startsWith('/')) {
         return `${baseUrl}${url}`;
       } else if (new URL(url).origin === baseUrl) {
         return url;
       }
-      
-<<<<<<< HEAD
+
       // Role-based redirect after authentication
       if (token?.role === 'customer') {
         return `${baseUrl}/explore`;
-      } else if (token?.role === 'admin') {
-        return `${baseUrl}/dashboard/admin`;
-      } else if (['business_owner', 'designer'].includes(token?.role as string)) {
-        return `${baseUrl}/dashboard`;
-      }
-      
-      // Default redirect to explore page for safety
-      return `${baseUrl}/explore`;
-=======
-      // Default redirect to customer page for safety
-      return `${baseUrl}/customer`;
->>>>>>> c7f7e51c
-    }
-  },
-  
-  secret: process.env.NEXTAUTH_SECRET,
-  
-  // Enhanced security options
-  cookies: {
-    sessionToken: {
-      name: process.env.NODE_ENV === 'production' 
-        ? '__Secure-next-auth.session-token' 
-        : 'next-auth.session-token',
-      options: {
-        httpOnly: true,
-        sameSite: 'lax',
-        path: '/',
-        secure: process.env.NODE_ENV === 'production'
-      }
-    }
-  },
-  
-  // Enable debug in development
-  debug: process.env.NODE_ENV === 'development',
-};
-```+      } else if (t