// lib/auth.ts - UPDATED VERSION WITH BETTER SESSION REFRESH
import { NextAuthOptions } from 'next-auth';
import GoogleProvider from 'next-auth/providers/google';
import CredentialsProvider from 'next-auth/providers/credentials';
<<<<<<< HEAD
import { doc, getDoc, setDoc } from 'firebase/firestore';
import { db } from './firebase';
import { Collections } from '@/services/firebase';
=======
import { 
  signInWithEmailAndPassword, 
  createUserWithEmailAndPassword,
  fetchSignInMethodsForEmail
} from 'firebase/auth';
import { auth, db } from './firebase';
import { doc, getDoc, setDoc, query, collection, where, getDocs } from 'firebase/firestore';
import { Collections } from '@/services/firebase';
import bcrypt from 'bcryptjs';

// Utility function to check if email already exists
async function checkEmailExists(email: string): Promise<boolean> {
  try {
    // Check in Firebase Auth
    const signInMethods = await fetchSignInMethodsForEmail(auth, email);
    if (signInMethods.length > 0) {
      return true;
    }

    // Also check in Firestore (in case of data inconsistencies)
    const usersRef = collection(db, Collections.USERS);
    const q = query(usersRef, where('email', '==', email));
    const querySnapshot = await getDocs(q);
    
    return !querySnapshot.empty;
  } catch (error) {
    console.error('Error checking email existence:', error);
    // If we can't check, assume it doesn't exist to allow the process to continue
    // Firebase Auth will handle the actual duplicate check
    return false;
  }
}

>>>>>>> 5cb4eeb9
import { UserRole } from '@/types/next-auth';
import { validateEnvironment } from './env-validation';
import { AuthErrorHandler, AuthErrorCode } from './auth-errors';
import { FirebaseAdminService } from '@/services/firebase-admin';

// Validate environment variables on startup
(async () => {
  try {
    await validateEnvironment();
  } catch (error) {
    console.error('❌ Environment validation failed:', error);
    throw error;
  }
})();

export const authOptions: NextAuthOptions = {
  providers: [
    GoogleProvider({
      clientId: process.env.GOOGLE_CLIENT_ID!,
      clientSecret: process.env.GOOGLE_CLIENT_SECRET!,
      authorization: {
        params: {
          access_type: "offline",
          response_type: "code",
          prompt: "select_account"
        }
      }
    }),
    CredentialsProvider({
      name: 'credentials',
      credentials: {
        email: { label: 'Email', type: 'email' },
        password: { label: 'Password', type: 'password' }
      },
      async authorize(credentials) {
        if (!credentials?.email || !credentials?.password) {
          return null;
        }

        try {
<<<<<<< HEAD
          // Get user by email from Firebase Auth
          const userRecord = await FirebaseAdminService.getUserByEmail(credentials.email);
          
          if (!userRecord) {
            return null;
=======
          if (credentials.action === 'signup') {
            // Check if email already exists
            const emailExists = await checkEmailExists(credentials.email);
            if (emailExists) {
              throw new Error('An account with this email already exists. Please try logging in instead.');
            }

            // Create new user with Firebase Auth
            const userCredential = await createUserWithEmailAndPassword(
              auth,
              credentials.email,
              credentials.password
            );
            
            // Create user document in Firestore
            const userData = {
              email: credentials.email,
              role: credentials.role || 'customer',
              isVerified: false,
              profile: {
                firstName: credentials.firstName,
                lastName: credentials.lastName,
                preferences: {
                  notifications: {
                    email: true,
                    sms: false,
                    push: true
                  },
                  theme: 'light'
                }
              }
            };

            await setDoc(doc(db, Collections.USERS, userCredential.user.uid), userData);

            return {
              id: userCredential.user.uid,
              email: credentials.email,
              role: (credentials.role || 'customer') as UserRole,
              name: credentials.firstName && credentials.lastName 
                ? `${credentials.firstName} ${credentials.lastName}` 
                : undefined
            };
          } else {
            // Sign in existing user
            const userCredential = await signInWithEmailAndPassword(
              auth,
              credentials.email,
              credentials.password
            );

            // Get user data from Firestore
            const userDoc = await getDoc(doc(db, Collections.USERS, userCredential.user.uid));
            const userData = userDoc.data();

            return {
              id: userCredential.user.uid,
              email: credentials.email,
              role: (userData?.role || 'customer') as UserRole,
              ...userData
            };
>>>>>>> 5cb4eeb9
          }

          // Return user data for NextAuth session
          return {
            id: userRecord.uid,
            email: userRecord.email || '',
            name: userRecord.displayName || (userRecord as any).firstName + ' ' + (userRecord as any).lastName || userRecord.email,
            image: userRecord.photoURL || '',
            role: (userRecord as any).role as UserRole
          };
        } catch (error) {
          console.error('Credentials verification error:', error);
          return null;
        }
      }
    })
  ],
  
  callbacks: {
    async signIn({ user, account, profile }) {
      if (account?.provider === 'google') {
        try {
<<<<<<< HEAD
          if (!user.email) {
            const authError = AuthErrorHandler.createError(
              AuthErrorCode.GOOGLE_AUTH_FAILED,
              { reason: 'No email provided by Google' }
            );
            AuthErrorHandler.logError(authError, 'Google signIn callback');
            return false;
          }
=======
          console.log('Processing Google sign-in for:', user.email);
          // Allow sign-in, we'll handle duplicate detection in JWT callback
>>>>>>> 5cb4eeb9
          return true;
        } catch (error) {
          const authError = AuthErrorHandler.handleError(error);
          AuthErrorHandler.logError(authError, 'Google signIn callback');
          return false;
        }
      }
      return true;
    },
    
    async jwt({ token, user, account, trigger, session }) {      
      // CRITICAL: Handle session update triggers
      if (trigger === 'update' && token.sub) {
        console.log('JWT: Session update triggered, refreshing user data...');
        try {
          const userDocRef = doc(db, Collections.USERS, token.sub);
          const userDoc = await getDoc(userDocRef);
          
          if (userDoc.exists()) {
            const userData = userDoc.data();
            console.log('JWT: Fresh user data from DB:', userData);
            
            // Update all relevant token fields
            token.role = userData.role as UserRole;
            token.displayName = userData.displayName;
            token.photoURL = userData.photoURL;
            
            console.log('JWT: Updated token with fresh data:', {
              role: token.role,
              displayName: token.displayName,
              sub: token.sub
            });
          } else {
            console.log('JWT: User document not found during update');
          }
        } catch (error) {
          console.error('JWT: Error updating token during session update:', error);
        }
      }
      
      // Handle initial login
      if (account && user) {
<<<<<<< HEAD
        try {
          const userId = user.id || token.sub!;
          console.log('JWT: Processing initial login for user:', userId);
          
          if (account.provider === 'google') {
            const userDocRef = doc(db, Collections.USERS, userId);
            const userDoc = await getDoc(userDocRef);
            
            if (!userDoc.exists()) {
=======
        // First time JWT callback is run, user object is available
        if (account.provider === 'google') {
          try {
            console.log('Processing JWT for Google user:', user.email, 'with ID:', user.id);
            
            // First check if there's an existing user with this email
            const usersRef = collection(db, Collections.USERS);
            const emailQuery = query(usersRef, where('email', '==', user.email));
            const existingUserSnapshot = await getDocs(emailQuery);
            
            if (!existingUserSnapshot.empty) {
              console.log('Found existing user with email:', user.email);
              // Use the existing user's data
              const existingUserDoc = existingUserSnapshot.docs[0];
              const existingUserData = existingUserDoc.data();
              
              // Update token to use existing user's ID and data
              token.sub = existingUserDoc.id;
              token.role = existingUserData.role || 'customer';
              token.displayName = existingUserData.displayName || user.name;
              token.photoURL = user.image;
              
              console.log('Using existing user:', existingUserDoc.id, 'with role:', existingUserData.role);
              return token;
            }
            
            // No existing user found, create new one with Google ID
            const userDoc = await getDoc(doc(db, Collections.USERS, user.id!));
            
            if (!userDoc.exists()) {
              console.log('Creating new user document for Google user:', user.id);
              
>>>>>>> 5cb4eeb9
              // Create new user document
              const userData = {
                email: user.email!,
                displayName: user.name || '',
                photoURL: user.image || null,
                role: 'customer' as UserRole, // Default role
                isVerified: true,
                provider: 'google',
                profile: {
                  firstName: user.name?.split(' ')[0] || '',
                  lastName: user.name?.split(' ').slice(1).join(' ') || '',
                  preferences: {
                    notifications: {
                      email: true,
                      sms: false,
                      push: true
                    },
                    theme: 'light' as const
                  }
                },
                createdAt: new Date().toISOString(),
                updatedAt: new Date().toISOString(),
                lastLoginAt: new Date().toISOString()
              };
              
              await setDoc(userDocRef, userData);
              console.log('JWT: New Google user created:', userId);
              token.role = 'customer' as UserRole;
            } else {
              // Update existing user's last login and get current role
              const userData = userDoc.data();
              await setDoc(userDocRef, {
                ...userData,
                lastLoginAt: new Date().toISOString(),
                updatedAt: new Date().toISOString()
              }, { merge: true });
              
              token.role = userData.role as UserRole;
              console.log('JWT: Existing user login, role:', token.role);
            }
            
            // Set additional token data
            token.displayName = user.name;
            token.photoURL = user.image;
            token.provider = 'google';
          } else if (account.provider === 'credentials') {
            // Handle credentials provider (email/password login)
            console.log('JWT: Processing credentials login for user:', userId);
            console.log('JWT: User data from credentials provider:', { role: user.role, name: user.name });
            
            // Use the role and data already provided by the credentials provider
            token.role = user.role as UserRole;
            token.displayName = user.name;
            token.photoURL = user.image;
            token.provider = 'credentials';
            
            // Update last login time in Firestore (but don't override the role)
            try {
              const userDocRef = doc(db, Collections.USERS, userId);
              await setDoc(userDocRef, {
                lastLoginAt: new Date().toISOString(),
                updatedAt: new Date().toISOString()
              }, { merge: true });
              
              console.log('JWT: Credentials login successful, role:', token.role);
            } catch (error) {
              console.error('JWT: Error updating last login time:', error);
            }
          }
        } catch (error) {
          const authError = AuthErrorHandler.handleError(error);
          AuthErrorHandler.logError(authError, 'JWT callback');
          token.role = 'customer' as UserRole;
        }
      }
      
      return token;
    },
    
    async session({ session, token }) {
      if (session.user && token) {
        session.user.id = token.sub!;
        session.user.role = token.role;
        
        // Add custom properties if available
        if (token.displayName) session.user.name = token.displayName as string;
        if (token.photoURL) session.user.image = token.photoURL as string;
        
        console.log('Session callback: Final session data:', {
          userId: session.user.id,
          role: session.user.role,
          email: session.user.email
        });
      }
      return session;
    },

    async redirect({ url, baseUrl }) {
      // Handle role-based redirects after authentication
      if (url.startsWith('/')) {
        return `${baseUrl}${url}`;
      } else if (new URL(url).origin === baseUrl) {
        return url;
      }
      
      // Default redirect to dashboard
      return `${baseUrl}/dashboard`;
    }
  },
  
  pages: {
    signIn: '/login',
    error: '/auth/error',
    signOut: '/auth/signout'
  },
  
  session: {
    strategy: 'jwt',
    maxAge: 30 * 24 * 60 * 60, // 30 days
  },
  
  secret: process.env.NEXTAUTH_SECRET,
  
  // Enhanced security options
  cookies: {
    sessionToken: {
      name: process.env.NODE_ENV === 'production' 
        ? '__Secure-next-auth.session-token' 
        : 'next-auth.session-token',
      options: {
        httpOnly: true,
        sameSite: 'lax',
        path: '/',
        secure: process.env.NODE_ENV === 'production'
      }
    }
  },
  
  // Enable debug in development
  debug: process.env.NODE_ENV === 'development',
};<|MERGE_RESOLUTION|>--- conflicted
+++ resolved
@@ -2,11 +2,11 @@
 import { NextAuthOptions } from 'next-auth';
 import GoogleProvider from 'next-auth/providers/google';
 import CredentialsProvider from 'next-auth/providers/credentials';
-<<<<<<< HEAD
+
 import { doc, getDoc, setDoc } from 'firebase/firestore';
 import { db } from './firebase';
 import { Collections } from '@/services/firebase';
-=======
+
 import { 
   signInWithEmailAndPassword, 
   createUserWithEmailAndPassword,
@@ -40,11 +40,7 @@
   }
 }
 
->>>>>>> 5cb4eeb9
-import { UserRole } from '@/types/next-auth';
-import { validateEnvironment } from './env-validation';
-import { AuthErrorHandler, AuthErrorCode } from './auth-errors';
-import { FirebaseAdminService } from '@/services/firebase-admin';
+
 
 // Validate environment variables on startup
 (async () => {
@@ -81,13 +77,13 @@
         }
 
         try {
-<<<<<<< HEAD
+
           // Get user by email from Firebase Auth
           const userRecord = await FirebaseAdminService.getUserByEmail(credentials.email);
           
           if (!userRecord) {
             return null;
-=======
+
           if (credentials.action === 'signup') {
             // Check if email already exists
             const emailExists = await checkEmailExists(credentials.email);
@@ -149,7 +145,7 @@
               role: (userData?.role || 'customer') as UserRole,
               ...userData
             };
->>>>>>> 5cb4eeb9
+
           }
 
           // Return user data for NextAuth session
@@ -172,7 +168,7 @@
     async signIn({ user, account, profile }) {
       if (account?.provider === 'google') {
         try {
-<<<<<<< HEAD
+
           if (!user.email) {
             const authError = AuthErrorHandler.createError(
               AuthErrorCode.GOOGLE_AUTH_FAILED,
@@ -181,10 +177,10 @@
             AuthErrorHandler.logError(authError, 'Google signIn callback');
             return false;
           }
-=======
+
           console.log('Processing Google sign-in for:', user.email);
           // Allow sign-in, we'll handle duplicate detection in JWT callback
->>>>>>> 5cb4eeb9
+
           return true;
         } catch (error) {
           const authError = AuthErrorHandler.handleError(error);
@@ -227,7 +223,7 @@
       
       // Handle initial login
       if (account && user) {
-<<<<<<< HEAD
+
         try {
           const userId = user.id || token.sub!;
           console.log('JWT: Processing initial login for user:', userId);
@@ -237,7 +233,7 @@
             const userDoc = await getDoc(userDocRef);
             
             if (!userDoc.exists()) {
-=======
+
         // First time JWT callback is run, user object is available
         if (account.provider === 'google') {
           try {
@@ -270,7 +266,7 @@
             if (!userDoc.exists()) {
               console.log('Creating new user document for Google user:', user.id);
               
->>>>>>> 5cb4eeb9
+
               // Create new user document
               const userData = {
                 email: user.email!,
