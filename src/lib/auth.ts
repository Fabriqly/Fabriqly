--- conflicted
+++ resolved
@@ -1,4 +1,4 @@
-// lib/auth.ts - UPDATED VERSION WITH BETTER SESSION REFRESH
+// lib/auth.ts - FINAL MERGED VERSION
 import { NextAuthOptions } from 'next-auth';
 import GoogleProvider from 'next-auth/providers/google';
 import CredentialsProvider from 'next-auth/providers/credentials';
@@ -11,7 +11,6 @@
 import { FirebaseAdminService } from '@/services/firebase-admin';
 
 export const authOptions: NextAuthOptions = {
-
   providers: [
     GoogleProvider({
       clientId: process.env.GOOGLE_CLIENT_ID!,
@@ -63,14 +62,12 @@
               userData.displayName ||
               userCredential.user.displayName ||
               credentials.email,
-            image:
-              userData.photoURL || userCredential.user.photoURL || '',
+            image: userData.photoURL || userCredential.user.photoURL || '',
             role: userData.role as UserRole
           };
         } catch (error: any) {
           console.error('Credentials verification error:', error);
 
-          // Firebase auth errors
           if (
             error.code === 'auth/invalid-credential' ||
             error.code === 'auth/user-not-found' ||
@@ -79,7 +76,6 @@
             return null;
           }
 
-          // Handle Firebase permission errors gracefully
           if (
             error?.code === 'auth/internal-error' &&
             error?.message?.includes('PERMISSION_DENIED')
@@ -181,9 +177,7 @@
 
     async jwt({ token, user, account, trigger }) {
       if (trigger === 'update' && token.sub) {
-        console.log(
-          'JWT: Session update triggered, refreshing user data...'
-        );
+        console.log('JWT: Session update triggered, refreshing user data...');
         try {
           const userDocRef = doc(db, Collections.USERS, token.sub);
           const userDoc = await getDoc(userDocRef);
@@ -195,10 +189,7 @@
             token.photoURL = userData.photoURL;
           }
         } catch (error) {
-          console.error(
-            'JWT: Error updating token during session update:',
-            error
-          );
+          console.error('JWT: Error updating token during session update:', error);
         }
       }
 
@@ -231,8 +222,7 @@
                 provider: 'google',
                 profile: {
                   firstName: user.name?.split(' ')[0] || '',
-                  lastName:
-                    user.name?.split(' ').slice(1).join(' ') || '',
+                  lastName: user.name?.split(' ').slice(1).join(' ') || '',
                   preferences: {
                     notifications: {
                       email: true,
@@ -285,10 +275,7 @@
                 { merge: true }
               );
             } catch (error) {
-              console.error(
-                'JWT: Error updating last login time:',
-                error
-              );
+              console.error('JWT: Error updating last login time:', error);
             }
           }
         } catch (error) {
@@ -318,7 +305,6 @@
         return url;
       }
 
-<<<<<<< HEAD
       // Role-based redirect after authentication
       if (token?.role === 'customer') {
         return `${baseUrl}/explore`;
@@ -331,34 +317,29 @@
       }
 
       // Default redirect
-      return baseUrl;
-    }
-  }
-=======
-      // Default redirect to explore page for safety
       return `${baseUrl}/explore`;
     }
   },
-  
+
   pages: {
     signIn: '/login',
     error: '/auth/error',
     signOut: '/auth/signout'
   },
-  
+
   session: {
     strategy: 'jwt',
-    maxAge: 30 * 24 * 60 * 60, // 30 days
+    maxAge: 30 * 24 * 60 * 60 // 30 days
   },
-  
+
   secret: process.env.NEXTAUTH_SECRET,
-  
-  // Enhanced security options
+
   cookies: {
     sessionToken: {
-      name: process.env.NODE_ENV === 'production' 
-        ? '__Secure-next-auth.session-token' 
-        : 'next-auth.session-token',
+      name:
+        process.env.NODE_ENV === 'production'
+          ? '__Secure-next-auth.session-token'
+          : 'next-auth.session-token',
       options: {
         httpOnly: true,
         sameSite: 'lax',
@@ -367,8 +348,6 @@
       }
     }
   },
-  
-  // Enable debug in development
-  debug: process.env.NODE_ENV === 'development',
->>>>>>> 28066b65
+
+  debug: process.env.NODE_ENV === 'development'
 };