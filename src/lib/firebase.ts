<<<<<<< HEAD
// lib/firebase.ts - SECURE VERSION
import { initializeApp, getApps } from 'firebase/app';
import { getAuth } from 'firebase/auth';
import { getFirestore } from 'firebase/firestore';
import { getStorage } from 'firebase/storage';
import { validateEnvironment } from './env-validation';

// Validate environment variables on startup
(async () => {
  try {
    await validateEnvironment();
  } catch (error) {
    console.error('❌ Firebase environment validation failed:', error);
    throw error;
  }
})();

const firebaseConfig = {
  apiKey: process.env.NEXT_PUBLIC_FIREBASE_API_KEY!,
  authDomain: process.env.NEXT_PUBLIC_FIREBASE_AUTH_DOMAIN!,
  projectId: process.env.NEXT_PUBLIC_FIREBASE_PROJECT_ID!,
  storageBucket: process.env.NEXT_PUBLIC_FIREBASE_STORAGE_BUCKET!,
  messagingSenderId: process.env.NEXT_PUBLIC_FIREBASE_MESSAGING_SENDER_ID!,
  appId: process.env.NEXT_PUBLIC_FIREBASE_APP_ID!,
  ...(process.env.NEXT_PUBLIC_FIREBASE_MEASUREMENT_ID && {
    measurementId: process.env.NEXT_PUBLIC_FIREBASE_MEASUREMENT_ID
  })
};

// Initialize Firebase (singleton pattern)
const app = getApps().length === 0 ? initializeApp(firebaseConfig) : getApps()[0];
=======
import { initializeApp, getApps, getApp } from "firebase/app";
import { getAuth } from "firebase/auth";
import { getFirestore } from "firebase/firestore";
import { getStorage } from "firebase/storage";

const firebaseConfig = {
  apiKey: process.env.NEXT_PUBLIC_FIREBASE_API_KEY,
  authDomain: process.env.NEXT_PUBLIC_FIREBASE_AUTH_DOMAIN,
  projectId: process.env.NEXT_PUBLIC_FIREBASE_PROJECT_ID,
  storageBucket: process.env.NEXT_PUBLIC_FIREBASE_STORAGE_BUCKET,
  messagingSenderId: process.env.NEXT_PUBLIC_FIREBASE_MESSAGING_SENDER_ID,
  appId: process.env.NEXT_PUBLIC_FIREBASE_APP_ID,
  measurementId: process.env.NEXT_PUBLIC_FIREBASE_MEASUREMENT_ID,
};

const app = !getApps().length ? initializeApp(firebaseConfig) : getApp();
>>>>>>> 5cb4eeb9

export const auth = getAuth(app);
export const db = getFirestore(app);
export const storage = getStorage(app);<|MERGE_RESOLUTION|>--- conflicted
+++ resolved
@@ -1,4 +1,4 @@
-<<<<<<< HEAD
+
 // lib/firebase.ts - SECURE VERSION
 import { initializeApp, getApps } from 'firebase/app';
 import { getAuth } from 'firebase/auth';
@@ -30,25 +30,11 @@
 
 // Initialize Firebase (singleton pattern)
 const app = getApps().length === 0 ? initializeApp(firebaseConfig) : getApps()[0];
-=======
-import { initializeApp, getApps, getApp } from "firebase/app";
-import { getAuth } from "firebase/auth";
-import { getFirestore } from "firebase/firestore";
-import { getStorage } from "firebase/storage";
 
-const firebaseConfig = {
-  apiKey: process.env.NEXT_PUBLIC_FIREBASE_API_KEY,
-  authDomain: process.env.NEXT_PUBLIC_FIREBASE_AUTH_DOMAIN,
-  projectId: process.env.NEXT_PUBLIC_FIREBASE_PROJECT_ID,
-  storageBucket: process.env.NEXT_PUBLIC_FIREBASE_STORAGE_BUCKET,
-  messagingSenderId: process.env.NEXT_PUBLIC_FIREBASE_MESSAGING_SENDER_ID,
-  appId: process.env.NEXT_PUBLIC_FIREBASE_APP_ID,
-  measurementId: process.env.NEXT_PUBLIC_FIREBASE_MEASUREMENT_ID,
-};
-
-const app = !getApps().length ? initializeApp(firebaseConfig) : getApp();
->>>>>>> 5cb4eeb9
 
 export const auth = getAuth(app);
 export const db = getFirestore(app);
-export const storage = getStorage(app);+export const storage = getStorage(app);
+
+
+export default app;
