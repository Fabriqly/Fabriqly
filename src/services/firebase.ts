import { 
  collection, 
  doc, 
  getDoc, 
  getDocs, 
  addDoc, 
  updateDoc, 
  deleteDoc, 
  query, 
  where, 
  orderBy, 
  limit,
  QueryConstraint,
  DocumentData,
  CollectionReference
} from 'firebase/firestore';
import { db } from '@/lib/firebase';

// Generic CRUD operations for Firestore
export class FirebaseService {
  // Create a new document
  static async create(collectionName: string, data: any) {
    try {
      const docRef = await addDoc(collection(db, collectionName), {
        ...data,
        createdAt: new Date(),
        updatedAt: new Date()
      });
      return { id: docRef.id, ...data };
    } catch (error) {
      console.error('Error creating document:', error);
      throw error;
    }
  }

  // Read a single document by ID
  static async getById(collectionName: string, id: string) {
    try {
      const docRef = doc(db, collectionName, id);
      const docSnap = await getDoc(docRef);
      
      if (docSnap.exists()) {
        return { id: docSnap.id, ...docSnap.data() };
      } else {
        return null;
      }
    } catch (error) {
      console.error('Error getting document:', error);
      throw error;
    }
  }

  // Read multiple documents with optional filters
  static async getMany(
    collectionName: string, 
    constraints: QueryConstraint[] = []
  ) {
    try {
      const collectionRef = collection(db, collectionName);
      const q = query(collectionRef, ...constraints);
      const querySnapshot = await getDocs(q);
      
      return querySnapshot.docs.map(doc => ({
        id: doc.id,
        ...doc.data()
      }));
    } catch (error) {
      console.error('Error getting documents:', error);
      throw error;
    }
  }

  // Update a document
  static async update(collectionName: string, id: string, data: any) {
    try {
      const docRef = doc(db, collectionName, id);
      await updateDoc(docRef, {
        ...data,
        updatedAt: new Date()
      });
      return { id, ...data };
    } catch (error) {
      console.error('Error updating document:', error);
      throw error;
    }
  }

  // Delete a document
  static async delete(collectionName: string, id: string) {
    try {
      const docRef = doc(db, collectionName, id);
      await deleteDoc(docRef);
      return { id };
    } catch (error) {
      console.error('Error deleting document:', error);
      throw error;
    }
  }

  // Get documents with pagination
  static async getPaginated(
    collectionName: string,
    pageSize: number = 10,
    constraints: QueryConstraint[] = []
  ) {
    try {
      const collectionRef = collection(db, collectionName);
      const q = query(collectionRef, ...constraints, limit(pageSize));
      const querySnapshot = await getDocs(q);
      
      return {
        docs: querySnapshot.docs.map(doc => ({
          id: doc.id,
          ...doc.data()
        })),
        lastDoc: querySnapshot.docs[querySnapshot.docs.length - 1],
        hasMore: querySnapshot.docs.length === pageSize
      };
    } catch (error) {
      console.error('Error getting paginated documents:', error);
      throw error;
    }
  }
}

// Collection-specific services
export const Collections = {
  USERS: 'users',
  
  // Enhanced Product System
  PRODUCTS: 'products',
  PRODUCT_CATEGORIES: 'productCategories',
  PRODUCT_IMAGES: 'productImages',
  PRODUCT_VARIANTS: 'productVariants',
  PRODUCT_COLORS: 'productColors',
  
  // Designer & Design System
  DESIGNER_PROFILES: 'designerProfiles',
  DESIGNS: 'designs',
  DESIGN_ANALYTICS: 'designAnalytics',
  
  // Shop System
  SHOP_PROFILES: 'shopProfiles',
  
  // Color & Size Management
  COLORS: 'colors',
  SIZE_CHARTS: 'sizeCharts',
  
  // Analytics
  PRODUCT_ANALYTICS: 'productAnalytics',
  
  // Activity System
  ACTIVITIES: 'activities',
  
  // Dashboard Analytics
  DASHBOARD_SNAPSHOTS: 'dashboardSnapshots',
  
  // Existing Collections
  ORDERS: 'orders',
  REVIEWS: 'reviews',
  MESSAGES: 'messages',
  BUSINESS_OWNERS: 'businessOwners',
  CUSTOMERS: 'customers',
  DESIGNERS: 'designers',
  
  // Cart System
  CARTS: 'carts',
  CART_ITEMS: 'cartItems',
  
<<<<<<< HEAD
  // Password Reset
  PASSWORD_RESET_TOKENS: 'passwordResetTokens'
=======
  // User Likes System
  USER_LIKES: 'userLikes'
>>>>>>> 6e13bf48
} as const;<|MERGE_RESOLUTION|>--- conflicted
+++ resolved
@@ -167,11 +167,11 @@
   CARTS: 'carts',
   CART_ITEMS: 'cartItems',
   
-<<<<<<< HEAD
+
   // Password Reset
   PASSWORD_RESET_TOKENS: 'passwordResetTokens'
-=======
+
   // User Likes System
   USER_LIKES: 'userLikes'
->>>>>>> 6e13bf48
+
 } as const;