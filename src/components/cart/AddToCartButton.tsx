'use client';

import React, { useState } from 'react';
import { useCart } from '@/contexts/CartContext';
import { Button } from '@/components/ui/Button';
import { ProductWithDetails } from '@/types/products';
import { ShoppingCart, Check } from 'lucide-react';

interface AddToCartButtonProps {
  product: ProductWithDetails;
  quantity: number;
  selectedVariants: Record<string, string>;
  selectedColorId?: string;
  selectedColorName?: string;
  colorPriceAdjustment?: number;
  businessOwnerId: string;
  className?: string;
<<<<<<< HEAD
  variant?: 'primary' | 'secondary' | 'outline' | 'ghost' | 'destructive';
=======
  variant?: 'primary' | 'outline' | 'ghost';
>>>>>>> 6e13bf48
  size?: 'sm' | 'md' | 'lg';
  disabled?: boolean;
}

export function AddToCartButton({
  product,
  quantity,
  selectedVariants,
  selectedColorId,
  selectedColorName,
  colorPriceAdjustment = 0,
  businessOwnerId,
  className = '',
  variant = 'primary',
  size = 'md',
  disabled = false
}: AddToCartButtonProps) {
  const { addItem, isItemInCart } = useCart();
  const [isAdding, setIsAdding] = useState(false);
  const [isAdded, setIsAdded] = useState(false);

  const calculateUnitPrice = () => {
    let unitPrice = product.price + colorPriceAdjustment;
    
    // Add variant price adjustments
    Object.entries(selectedVariants).forEach(([variantName, variantValue]) => {
      const variant = product.variants?.find(
        v => v.variantName === variantName && v.variantValue === variantValue
      );
      if (variant) {
        unitPrice += variant.priceAdjustment;
      }
    });
    
    return unitPrice;
  };

  const handleAddToCart = async () => {
    if (isAdding || disabled) return;

    setIsAdding(true);
    
    try {
      await addItem({
        productId: product.id,
        quantity,
        selectedVariants,
        selectedColorId,
        selectedColorName,
        colorPriceAdjustment,
        businessOwnerId,
      });

      setIsAdded(true);
      setTimeout(() => setIsAdded(false), 2000);
    } catch (error) {
      console.error('Error adding to cart:', error);
    } finally {
      setIsAdding(false);
    }
  };

  const itemExists = isItemInCart(product.id, selectedVariants, selectedColorId);

  return (
    <Button
      onClick={handleAddToCart}
      disabled={isAdding || quantity < 1 || disabled}
      variant={variant}
      size={size}
      className={`flex items-center space-x-2 ${className} ${
        isAdded ? 'bg-green-600 hover:bg-green-700' : ''
      }`}
    >
      {isAdded ? (
        <>
          <Check className="w-4 h-4" />
          <span>Added to Cart</span>
        </>
      ) : (
        <>
          <ShoppingCart className="w-4 h-4" />
          <span>
            {isAdding ? 'Adding...' : itemExists ? 'Update Cart' : 'Add to Cart'}
          </span>
        </>
      )}
    </Button>
  );
}<|MERGE_RESOLUTION|>--- conflicted
+++ resolved
@@ -15,11 +15,8 @@
   colorPriceAdjustment?: number;
   businessOwnerId: string;
   className?: string;
-<<<<<<< HEAD
-  variant?: 'primary' | 'secondary' | 'outline' | 'ghost' | 'destructive';
-=======
+
   variant?: 'primary' | 'outline' | 'ghost';
->>>>>>> 6e13bf48
   size?: 'sm' | 'md' | 'lg';
   disabled?: boolean;
 }
