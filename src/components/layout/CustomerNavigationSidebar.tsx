--- conflicted
+++ resolved
@@ -3,11 +3,7 @@
 import React from 'react';
 import Link from 'next/link';
 import { usePathname } from 'next/navigation';
-<<<<<<< HEAD
-import { User, Package, MessageCircle, Bell, Settings, ShoppingCart, MessageSquare } from 'lucide-react';
-=======
-import { User, Package, MessageCircle, Bell, Settings, ShoppingCart, AlertTriangle } from 'lucide-react';
->>>>>>> d444fcd1
+import { User, Package, MessageCircle, Bell, Settings, ShoppingCart, AlertTriangle, MessageSquare } from 'lucide-react';
 
 const navigationItems = [
   { href: '/profile', icon: User, label: 'My Profile' },
