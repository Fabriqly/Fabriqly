'use client';

import React, { useState, useRef, useEffect } from 'react';
import Image from 'next/image';
import Link from 'next/link';
import { usePathname } from 'next/navigation';
<<<<<<< HEAD
import { Search, ShoppingCart, MessageCircle, Bell, User, LogOut, ChevronDown, Package } from 'lucide-react';
=======
import { Search, ShoppingCart, MessageCircle, Bell, User, LogOut, ChevronDown, Settings, Package, AlertTriangle } from 'lucide-react';
>>>>>>> e82532e2
import { CartButton } from '@/components/cart/CartButton';
import { Button } from '@/components/ui/Button';
import { Input } from '@/components/ui/Input';
import { signOut } from 'next-auth/react';
import { NotificationBell } from '@/components/notifications/NotificationBell';
import LogoName from '@/../public/LogoName.png';

interface CustomerHeaderProps {
  user?: {
    name?: string | null;
    email?: string | null;
    image?: string | null;
    photoURL?: string | null;
  } | null;
}

export function CustomerHeader({ user }: CustomerHeaderProps) {
  const pathname = usePathname();
  const [searchQuery, setSearchQuery] = useState('');
  const [isDropdownOpen, setIsDropdownOpen] = useState(false);
  const dropdownRef = useRef<HTMLDivElement>(null);

  const handleSearch = (e: React.FormEvent) => {
    e.preventDefault();
    // Implement search functionality
    console.log('Search:', searchQuery);
  };

  const handleSignOut = () => {
    signOut({ callbackUrl: '/login' });
  };

  // Close dropdown when clicking outside
  useEffect(() => {
    const handleClickOutside = (event: MouseEvent) => {
      if (dropdownRef.current && !dropdownRef.current.contains(event.target as Node)) {
        setIsDropdownOpen(false);
      }
    };

    document.addEventListener('mousedown', handleClickOutside);
    return () => {
      document.removeEventListener('mousedown', handleClickOutside);
    };
  }, []);

  return (
    <header className="sticky top-0 z-50 w-full bg-gradient-to-r from-sky-500 via-indigo-500 to-purple-600 shadow-lg">
      <div className="mx-auto max-w-7xl px-4 sm:px-6 lg:px-8">
        <div className="flex items-center justify-between h-16">
          {/* Logo */}
          <div className="flex items-center">
            <Link href="/">
              <Image src={LogoName} alt="Fabriqly" className="h-8 w-auto" priority />
            </Link>
          </div>

          {/* Search Bar */}
          <div className="flex-1 max-w-lg mx-8">
            <form onSubmit={handleSearch} className="relative">
              <div className="relative">
                <Search className="absolute left-3 top-1/2 transform -translate-y-1/2 text-gray-400 w-4 h-4" />
                <Input
                  type="text"
                  placeholder="Search products, designs, or shops..."
                  value={searchQuery}
                  onChange={(e) => setSearchQuery(e.target.value)}
                  className="w-full pl-10 pr-4 py-2 bg-white/90 backdrop-blur-sm border-white/20 rounded-lg focus:bg-white focus:ring-2 focus:ring-white/50"
                />
              </div>
            </form>
          </div>

          {/* Right Side Icons */}
          <div className="flex items-center space-x-4">
            {/* Shopping Cart */}
            <CartButton />

            {/* Messages */}
            <button className="relative p-2 text-white hover:bg-white/10 rounded-lg transition-colors">
              <MessageCircle className="w-5 h-5" />
              {/* Message Badge */}
              <span className="absolute -top-1 -right-1 bg-green-500 text-white text-xs rounded-full h-5 w-5 flex items-center justify-center">
                0
              </span>
            </button>

            {/* Notifications */}
            <NotificationBell />

            {/* User Profile / Login */}
            {user ? (
              <div className="relative" ref={dropdownRef}>
                <button
                  onClick={() => setIsDropdownOpen(!isDropdownOpen)}
                  className="flex items-center space-x-2 bg-white/10 hover:bg-white/20 rounded-lg px-3 py-2 transition-colors"
                >
                  {(user.image || user.photoURL) ? (
                    <img
                      src={user.image || user.photoURL || ''}
                      alt={user.name || 'User'}
                      className="w-6 h-6 rounded-full object-cover border border-white/20"
                    />
                  ) : (
                    <div className="w-6 h-6 bg-white/20 rounded-full flex items-center justify-center">
                      <User className="w-4 h-4 text-white" />
                    </div>
                  )}
                  <span className="text-white text-sm font-medium">
                    {user.name || user.email}
                  </span>
                  <ChevronDown className={`w-4 h-4 text-white transition-transform ${isDropdownOpen ? 'rotate-180' : ''}`} />
                </button>

                {/* Dropdown Menu */}
                {isDropdownOpen && (
                  <div className="absolute right-0 mt-2 w-48 bg-white rounded-lg shadow-lg border border-gray-200 py-2 z-50">
                    <div className="px-4 py-2 border-b border-gray-100 flex items-center space-x-3">
                      {(user.image || user.photoURL) ? (
                        <img
                          src={user.image || user.photoURL || ''}
                          alt={user.name || 'User'}
                          className="w-10 h-10 rounded-full object-cover"
                        />
                      ) : (
                        <div className="w-10 h-10 bg-gradient-to-br from-blue-500 to-purple-600 rounded-full flex items-center justify-center text-white text-sm font-bold">
                          {(user.name || user.email || 'U').charAt(0).toUpperCase()}
                        </div>
                      )}
                      <div>
                        <p className="text-sm font-medium text-gray-900">{user.name || 'User'}</p>
                        <p className="text-xs text-gray-500">{user.email}</p>
                      </div>
                    </div>
                    <Link
                      href="/orders"
                      className="w-full flex items-center px-4 py-2 text-sm text-gray-700 hover:bg-gray-100 transition-colors"
                      onClick={() => setIsDropdownOpen(false)}
                    >
                      <Package className="w-4 h-4 mr-3" />
                      My Orders
                    </Link>
                    <Link
                      href="/my-customizations"
                      className="w-full flex items-center px-4 py-2 text-sm text-gray-700 hover:bg-gray-100 transition-colors"
                      onClick={() => setIsDropdownOpen(false)}
                    >
                      <MessageCircle className="w-4 h-4 mr-3" />
                      My Customizations
                    </Link>
                    <Link
                      href="/disputes"
                      className="w-full flex items-center px-4 py-2 text-sm text-gray-700 hover:bg-gray-100 transition-colors"
                      onClick={() => setIsDropdownOpen(false)}
                    >
                      <AlertTriangle className="w-4 h-4 mr-3" />
                      My Disputes
                    </Link>
                    <Link
                      href="/notifications"
                      className="w-full flex items-center px-4 py-2 text-sm text-gray-700 hover:bg-gray-100 transition-colors"
                      onClick={() => setIsDropdownOpen(false)}
                    >
                      <Bell className="w-4 h-4 mr-3" />
                      Notifications
                    </Link>
                    <Link
                      href="/profile"
                      className="w-full flex items-center px-4 py-2 text-sm text-gray-700 hover:bg-gray-100 transition-colors"
                      onClick={() => setIsDropdownOpen(false)}
                    >
                      <User className="w-4 h-4 mr-3" />
                      My Profile
                    </Link>
                    <button
                      onClick={handleSignOut}
                      className="w-full flex items-center px-4 py-2 text-sm text-gray-700 hover:bg-gray-100 transition-colors"
                    >
                      <LogOut className="w-4 h-4 mr-3" />
                      Sign Out
                    </button>
                  </div>
                )}
              </div>
            ) : (
              <Link href="/login">
                <Button
                  variant="outline"
                  className="bg-white/10 border-white/20 text-white hover:bg-white/20"
                >
                  <User className="w-4 h-4 mr-2" />
                  Login
                </Button>
              </Link>
            )}
          </div>
        </div>

        {/* Navigation Tabs */}
        <div className="border-t border-white/20">
          <nav className="flex space-x-8 py-3">
            <Link
              href="/explore"
              className={`px-3 py-2 text-sm font-medium transition-colors ${
                pathname === '/explore' 
                  ? 'text-white border-b-2 border-white/80' 
                  : 'text-white/70 hover:text-white'
              }`}
            >
              Explore
            </Link>
            <Link
              href="/explore/shops"
              className={`px-3 py-2 text-sm font-medium transition-colors ${
                pathname?.startsWith('/explore/shops') || pathname === '/shops'
                  ? 'text-white border-b-2 border-white/80' 
                  : 'text-white/70 hover:text-white'
              }`}
            >
              Shops
            </Link>
            <Link
              href="/explore/designs"
              className={`px-3 py-2 text-sm font-medium transition-colors ${
                pathname?.startsWith('/explore/designs')
                  ? 'text-white border-b-2 border-white/80' 
                  : 'text-white/70 hover:text-white'
              }`}
            >
              Designs
            </Link>
            <Link
              href="/explore/designers"
              className={`px-3 py-2 text-sm font-medium transition-colors ${
                pathname?.startsWith('/explore/designers')
                  ? 'text-white border-b-2 border-white/80' 
                  : 'text-white/70 hover:text-white'
              }`}
            >
              Designers
            </Link>
            <Link
              href="/clothing"
              className={`px-3 py-2 text-sm font-medium transition-colors ${
                pathname === '/clothing' 
                  ? 'text-white border-b-2 border-white/80' 
                  : 'text-white/70 hover:text-white'
              }`}
            >
              Clothing
            </Link>
            <Link
              href="/explore/merchandise"
              className={`px-3 py-2 text-sm font-medium transition-colors ${
                pathname === '/explore/merchandise' 
                  ? 'text-white border-b-2 border-white/80' 
                  : 'text-white/70 hover:text-white'
              }`}
            >
              Merchandise
            </Link>
            <Link
              href="/explore/graphics-services"
              className={`px-3 py-2 text-sm font-medium transition-colors ${
                pathname === '/explore/graphics-services' 
                  ? 'text-white border-b-2 border-white/80' 
                  : 'text-white/70 hover:text-white'
              }`}
            >
              Graphics Services
            </Link>
            <Link
              href="/other-services"
              className={`px-3 py-2 text-sm font-medium transition-colors ${
                pathname === '/other-services' 
                  ? 'text-white border-b-2 border-white/80' 
                  : 'text-white/70 hover:text-white'
              }`}
            >
              Other Services
            </Link>
          </nav>
        </div>
      </div>
    </header>
  );
}

export default CustomerHeader;<|MERGE_RESOLUTION|>--- conflicted
+++ resolved
@@ -4,11 +4,7 @@
 import Image from 'next/image';
 import Link from 'next/link';
 import { usePathname } from 'next/navigation';
-<<<<<<< HEAD
-import { Search, ShoppingCart, MessageCircle, Bell, User, LogOut, ChevronDown, Package } from 'lucide-react';
-=======
 import { Search, ShoppingCart, MessageCircle, Bell, User, LogOut, ChevronDown, Settings, Package, AlertTriangle } from 'lucide-react';
->>>>>>> e82532e2
 import { CartButton } from '@/components/cart/CartButton';
 import { Button } from '@/components/ui/Button';
 import { Input } from '@/components/ui/Input';
