--- conflicted
+++ resolved
@@ -10,16 +10,13 @@
   selectedSpecialties?: string[];
 }
 
-<<<<<<< HEAD
 export default function ShopList({ initialShops = [], selectedSpecialties = [] }: ShopListProps) {
-=======
 interface ShopReviewStats {
   averageRating: number;
   totalReviews: number;
 }
 
 export default function ShopList({ initialShops = [], searchTerm = '', category }: ShopListProps) {
->>>>>>> e573ae11
   const [shops, setShops] = useState<ShopProfile[]>(initialShops);
   const [loading, setLoading] = useState(false);
   const [error, setError] = useState<string | null>(null);
@@ -93,13 +90,11 @@
 }
 
 function ShopCard({ shop }: { shop: ShopProfile }) {
-<<<<<<< HEAD
   const [actualRating, setActualRating] = useState<number>(shop.ratings?.averageRating || 0);
 
   useEffect(() => {
     // Fetch actual review data
     const fetchRating = async () => {
-=======
   const [reviewStats, setReviewStats] = useState<ShopReviewStats>({
     averageRating: shop.ratings?.averageRating || 0,
     totalReviews: shop.ratings?.totalReviews || 0
@@ -108,19 +103,16 @@
   useEffect(() => {
     // Fetch actual review data
     const fetchReviewStats = async () => {
->>>>>>> e573ae11
       try {
         const response = await fetch(`/api/reviews/average?type=shop&targetId=${shop.id}`);
         const data = await response.json();
         
-<<<<<<< HEAD
         if (data.success && data.data?.average !== undefined) {
           setActualRating(data.data.average || 0);
         }
       } catch (error) {
         console.error('Error fetching rating:', error);
         // Keep the default rating from shop.ratings if fetch fails
-=======
         if (data.success) {
           setReviewStats({
             averageRating: data.data.average || 0,
@@ -129,16 +121,12 @@
         }
       } catch (error) {
         console.error('Error fetching shop review stats:', error);
->>>>>>> e573ae11
       }
     };
 
     if (shop.id) {
-<<<<<<< HEAD
       fetchRating();
-=======
       fetchReviewStats();
->>>>>>> e573ae11
     }
   }, [shop.id]);
 
@@ -217,7 +205,6 @@
             </div>
           )}
 
-<<<<<<< HEAD
           {/* Stats Footer */}
           <div className="flex items-center justify-between pt-4 border-t border-gray-50 text-xs text-gray-500 font-medium">
             <div className="flex items-center gap-4">
@@ -229,13 +216,11 @@
                 <Star className="w-3.5 h-3.5 text-yellow-400 fill-yellow-400" />
                 <span>{actualRating.toFixed(1)}</span>
               </div>
-=======
           {/* Stats */}
           <div className="flex justify-between items-center text-sm text-gray-600 border-t pt-3">
             <div className="flex gap-4">
               <span>{shop.shopStats?.totalProducts || 0} Products</span>
               <span>⭐ {reviewStats.averageRating.toFixed(1)} ({reviewStats.totalReviews} reviews)</span>
->>>>>>> e573ae11
             </div>
             {shop.location?.city && (
               <div className="flex items-center gap-1 text-gray-400">
