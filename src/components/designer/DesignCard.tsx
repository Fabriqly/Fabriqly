--- conflicted
+++ resolved
@@ -167,60 +167,11 @@
             </h3>
           </Link>
 
-<<<<<<< HEAD
           {/* Tags - Always reserve space for consistent alignment */}
           <div className="flex flex-wrap gap-1 mb-2 min-h-[24px]">
             {design.tags && design.tags.length > 0 ? (
               <>
                 {design.tags.slice(0, 2).map((tag, index) => (
-=======
-          <p className="text-gray-600 text-sm mb-3 line-clamp-2">
-            {design.description}
-          </p>
-
-          <div className="flex items-center justify-between mb-3">
-            <div className="flex items-center space-x-4 text-sm text-gray-500">
-              <div className="flex items-center space-x-1">
-                <Eye className="w-4 h-4" />
-                <span>{design.viewCount}</span>
-              </div>
-              <div className="flex items-center space-x-1">
-                <Download className="w-4 h-4" />
-                <span>{design.downloadCount}</span>
-              </div>
-              <div className="flex items-center space-x-1">
-                <Heart className="w-4 h-4" />
-                <span>{design.likesCount}</span>
-              </div>
-            </div>
-
-            {!design.pricing?.isFree && design.pricing?.price && (
-              <div className="text-lg font-bold text-gray-900">
-                {formatPrice(design.pricing.price)}
-              </div>
-            )}
-          </div>
-
-          <div className="flex items-center justify-between">
-            <span className="text-sm text-gray-500">
-              by {design.designer.businessName}
-            </span>
-            
-            <div className="flex items-center space-x-2">
-              <span className="text-xs bg-gray-100 text-gray-600 px-2 py-1 rounded">
-                {formatFileSize(design.fileFormat)}
-              </span>
-              <span className="text-xs bg-blue-100 text-blue-600 px-2 py-1 rounded">
-                {design.designType}
-              </span>
-            </div>
-          </div>
-
-          {design.tags && Array.isArray(design.tags) && design.tags.length > 0 && (
-            <div className="mt-3 pt-3 border-t border-gray-200">
-              <div className="flex flex-wrap gap-1">
-                {design.tags.slice(0, 3).map((tag, index) => (
->>>>>>> 91b93726
                   <span
                     key={index}
                     className="inline-block px-2 py-1 text-xs bg-gray-100 text-gray-600 rounded-full"
@@ -569,11 +520,7 @@
           </span>
         </div>
 
-<<<<<<< HEAD
-        {design.tags && design.tags.length > 0 && (
-=======
         {design.tags && Array.isArray(design.tags) && design.tags.length > 0 && (
->>>>>>> 91b93726
           <div className="mt-4 pt-4 border-t border-gray-200">
             <div className="flex flex-wrap gap-1">
               {design.tags.map((tag, index) => (
