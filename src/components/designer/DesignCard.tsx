'use client';

import React from 'react';
import Link from 'next/link';
import { DesignWithDetails } from '@/types/enhanced-products';
import { Button } from '@/components/ui/Button';
import { 
  Eye, 
  Download, 
  Heart, 
  Star,
  Image as ImageIcon,
  FileText,
  DollarSign,
  Tag,
  MoreVertical,
  Edit,
  Trash2
} from 'lucide-react';

interface DesignCardProps {
  design: DesignWithDetails;
  onEdit?: (design: DesignWithDetails) => void;
  onDelete?: (design: DesignWithDetails) => void;
  showActions?: boolean;
  variant?: 'portfolio' | 'catalog';
}

export function DesignCard({ 
  design, 
  onEdit, 
  onDelete, 
  showActions = true,
  variant = 'portfolio'
}: DesignCardProps) {
  const formatPrice = (price: number) => {
    return new Intl.NumberFormat('en-US', {
      style: 'currency',
      currency: 'USD'
    }).format(price);
  };

  const formatFileSize = (format: string) => {
    return format.toUpperCase();
  };

  if (variant === 'catalog') {
    return (
      <div className="bg-white rounded-lg shadow-md hover:shadow-lg transition-shadow duration-200 overflow-hidden">
        <Link href={`/designs/${design.id}`}>
          <div className="aspect-square bg-gray-100 relative overflow-hidden">
            {design.thumbnailUrl ? (
              <img
                src={design.thumbnailUrl}
                alt={design.designName}
                className="w-full h-full object-cover hover:scale-105 transition-transform duration-200"
              />
            ) : (
              <div className="w-full h-full flex items-center justify-center text-gray-400">
                <ImageIcon className="w-12 h-12" />
              </div>
            )}
            
            {design.isFeatured && (
              <div className="absolute top-2 left-2">
                <span className="bg-yellow-500 text-white text-xs px-2 py-1 rounded-full flex items-center">
                  <Star className="w-3 h-3 mr-1 fill-current" />
                  Featured
                </span>
              </div>
            )}

            {design.pricing?.isFree && (
              <div className="absolute top-2 right-2">
                <span className="bg-green-600 text-white text-xs px-2 py-1 rounded-full">
                  Free
                </span>
              </div>
            )}
          </div>
        </Link>

        <div className="p-4">
          <Link href={`/designs/${design.id}`}>
            <h3 className="text-lg font-semibold text-gray-900 hover:text-blue-600 transition-colors mb-2">
              {design.designName}
            </h3>
          </Link>

          <p className="text-gray-600 text-sm mb-3 line-clamp-2">
            {design.description}
          </p>

          <div className="flex items-center justify-between mb-3">
            <div className="flex items-center space-x-4 text-sm text-gray-500">
              <div className="flex items-center space-x-1">
                <Eye className="w-4 h-4" />
                <span>{design.viewCount}</span>
              </div>
              <div className="flex items-center space-x-1">
                <Download className="w-4 h-4" />
                <span>{design.downloadCount}</span>
              </div>
              <div className="flex items-center space-x-1">
                <Heart className="w-4 h-4" />
                <span>{design.likesCount}</span>
              </div>
            </div>

            {!design.pricing?.isFree && design.pricing?.price && (
              <div className="text-lg font-bold text-gray-900">
                {formatPrice(design.pricing.price)}
              </div>
            )}
          </div>

          <div className="flex items-center justify-between">
            <span className="text-sm text-gray-500">
              by {design.designer.businessName}
            </span>
            
            <div className="flex items-center space-x-2">
              <span className="text-xs bg-gray-100 text-gray-600 px-2 py-1 rounded">
                {formatFileSize(design.fileFormat)}
              </span>
              <span className="text-xs bg-blue-100 text-blue-600 px-2 py-1 rounded">
                {design.designType}
              </span>
            </div>
          </div>

          {design.tags.length > 0 && (
            <div className="mt-3 pt-3 border-t border-gray-200">
              <div className="flex flex-wrap gap-1">
                {design.tags.slice(0, 3).map((tag, index) => (
                  <span
                    key={index}
                    className="inline-flex items-center px-2 py-1 rounded-full text-xs bg-gray-100 text-gray-600"
                  >
                    <Tag className="w-3 h-3 mr-1" />
                    {tag}
                  </span>
                ))}
                {design.tags.length > 3 && (
                  <span className="text-xs text-gray-500">
                    +{design.tags.length - 3} more
                  </span>
                )}
              </div>
            </div>
          )}
        </div>
      </div>
    );
  }

  return (
    <div className="bg-white rounded-lg shadow-md hover:shadow-lg transition-shadow duration-200">
      <div className="p-6">
        <div className="flex items-start justify-between mb-4">
          <div className="flex items-start space-x-4">
            <div className="w-20 h-20 bg-gray-100 rounded-lg overflow-hidden flex-shrink-0">
              {design.thumbnailUrl ? (
                <img
                  src={design.thumbnailUrl}
                  alt={design.designName}
                  className="w-full h-full object-cover"
                />
              ) : (
                <div className="w-full h-full flex items-center justify-center text-gray-400">
                  <ImageIcon className="w-8 h-8" />
                </div>
              )}
            </div>

            <div className="flex-1 min-w-0">
              <div className="flex items-center space-x-2 mb-2">
                <h3 className="text-lg font-semibold text-gray-900 truncate">
                  {design.designName}
                </h3>
                {design.isFeatured && (
                  <span className="bg-yellow-100 text-yellow-800 text-xs px-2 py-1 rounded-full flex items-center">
                    <Star className="w-3 h-3 mr-1 fill-current" />
                    Featured
                  </span>
                )}
                {design.isPublic ? (
                  <span className="bg-green-100 text-green-800 text-xs px-2 py-1 rounded-full">
                    Public
                  </span>
                ) : (
                  <span className="bg-gray-100 text-gray-800 text-xs px-2 py-1 rounded-full">
                    Private
                  </span>
                )}
              </div>

              <p className="text-sm text-gray-600 mb-2">
                Slug: {design.designSlug}
              </p>

              <p className="text-gray-600 text-sm line-clamp-2">
                {design.description}
              </p>
            </div>
          </div>

          {showActions && (
            <div className="flex items-center space-x-2">
              <Button
                size="sm"
                variant="outline"
                onClick={() => onEdit?.(design)}
                className="text-blue-600 hover:text-blue-700 hover:bg-blue-50"
                title="Edit design"
              >
                <Edit className="w-4 h-4" />
              </Button>
              <Button
                size="sm"
                variant="outline"
                onClick={() => onDelete?.(design)}
                className="text-red-600 hover:text-red-700 hover:bg-red-50"
                title="Delete design"
              >
                <Trash2 className="w-4 h-4" />
              </Button>
            </div>
          )}
        </div>

        <div className="grid grid-cols-2 md:grid-cols-4 gap-4 mb-4">
          <div className="text-center">
            <div className="text-2xl font-bold text-blue-600">
              {design.viewCount}
            </div>
            <div className="text-sm text-gray-500">Views</div>
          </div>

          <div className="text-center">
            <div className="text-2xl font-bold text-green-600">
              {design.downloadCount}
            </div>
            <div className="text-sm text-gray-500">Downloads</div>
          </div>

          <div className="text-center">
            <div className="text-2xl font-bold text-red-600">
              {design.likesCount}
            </div>
            <div className="text-sm text-gray-500">Likes</div>
          </div>

          <div className="text-center">
            <div className="text-2xl font-bold text-purple-600">
              {design.pricing?.isFree ? 'Free' : formatPrice(design.pricing?.price || 0)}
            </div>
            <div className="text-sm text-gray-500">Price</div>
          </div>
        </div>

        <div className="flex items-center justify-between text-sm text-gray-500">
          <div className="flex items-center space-x-4">
            <span>Category: {design.category.categoryName}</span>
            <span className="text-blue-600 font-medium">{design.designType}</span>
            <span className="text-purple-600 font-medium">{formatFileSize(design.fileFormat)}</span>
          </div>
          
          <span>
<<<<<<< HEAD
            Updated: {design.updatedAt?.toDate?.() ? design.updatedAt.toDate().toLocaleDateString() : 'Unknown'}
=======
            Updated: {(() => {
              if (design.updatedAt instanceof Date) {
                return design.updatedAt.toLocaleDateString();
              } else if (design.updatedAt && typeof design.updatedAt === 'object' && 'toDate' in design.updatedAt) {
                return (design.updatedAt as any).toDate().toLocaleDateString();
              } else {
                return new Date().toLocaleDateString();
              }
            })()}
>>>>>>> c7f7e51c
          </span>
        </div>

        {design.tags.length > 0 && (
          <div className="mt-4 pt-4 border-t border-gray-200">
            <div className="flex flex-wrap gap-1">
              {design.tags.map((tag, index) => (
                <span
                  key={index}
                  className="inline-flex items-center px-2 py-1 rounded-full text-xs bg-gray-100 text-gray-600"
                >
                  <Tag className="w-3 h-3 mr-1" />
                  {tag}
                </span>
              ))}
            </div>
          </div>
        )}
      </div>
    </div>
  );
}<|MERGE_RESOLUTION|>--- conflicted
+++ resolved
@@ -1,3 +1,4 @@
+
 'use client';
 
 import React from 'react';
@@ -267,9 +268,6 @@
           </div>
           
           <span>
-<<<<<<< HEAD
-            Updated: {design.updatedAt?.toDate?.() ? design.updatedAt.toDate().toLocaleDateString() : 'Unknown'}
-=======
             Updated: {(() => {
               if (design.updatedAt instanceof Date) {
                 return design.updatedAt.toLocaleDateString();
@@ -279,7 +277,6 @@
                 return new Date().toLocaleDateString();
               }
             })()}
->>>>>>> c7f7e51c
           </span>
         </div>
 
