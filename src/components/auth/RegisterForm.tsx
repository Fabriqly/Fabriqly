--- conflicted
+++ resolved
@@ -114,14 +114,14 @@
         }),
       });
 
-<<<<<<< HEAD
+
       if (response.ok) {
         const data = await response.json();
         console.log('Registration successful:', data);
         
         // Redirect to login page with success message
         router.push('/login?message=Registration successful. Please sign in.');
-=======
+
       if (result?.error) {
         // Handle specific error messages
         if (result.error.includes('email already exists')) {
@@ -129,7 +129,7 @@
         } else {
           setGeneralError(result.error);
         }
->>>>>>> 5cb4eeb9
+
       } else {
         const errorData = await response.json();
         setGeneralError(errorData.error || 'Registration failed. Please try again.');
