--- conflicted
+++ resolved
@@ -3,8 +3,7 @@
 /// <reference path="./.next/types/routes.d.ts" />
 
 // NOTE: This file should not be edited
-<<<<<<< HEAD
+
 // see https://nextjs.org/docs/app/api-reference/config/typescript for more information.
-=======
+
 // see https://nextjs.org/docs/basic-features/typescript for more information.
->>>>>>> 6e13bf48
