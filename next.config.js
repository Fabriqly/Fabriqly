/** @type {import('next').NextConfig} */
const nextConfig = {
  images: {
    domains: [
      'firebasestorage.googleapis.com',
      'supabase.co',
      '*.supabase.co',
      '*.supabase.in'
    ],
    remotePatterns: [
      {
        protocol: 'https',
        hostname: '*.supabase.co',
        port: '',
        pathname: '/storage/v1/object/public/**',
      },
      {
        protocol: 'https',
        hostname: '*.supabase.in',
        port: '',
        pathname: '/storage/v1/object/public/**',
      },
      {
        protocol: 'https',
        hostname: 'firebasestorage.googleapis.com',
        port: '',
        pathname: '/v0/b/**',
      }
    ],
  },
<<<<<<< HEAD
  webpack: (config, { isServer }) => {
    // Handle undici module compatibility issue
    if (isServer) {
      config.externals = config.externals || [];
=======
  experimental: {
    esmExternals: 'loose',
  },
  webpack: (config, { isServer }) => {
    if (isServer) {
>>>>>>> c7f7e51c
      config.externals.push('undici');
    }
    return config;
  },
}

module.exports = nextConfig<|MERGE_RESOLUTION|>--- conflicted
+++ resolved
@@ -28,22 +28,16 @@
       }
     ],
   },
-<<<<<<< HEAD
-  webpack: (config, { isServer }) => {
-    // Handle undici module compatibility issue
-    if (isServer) {
-      config.externals = config.externals || [];
-=======
   experimental: {
     esmExternals: 'loose',
   },
   webpack: (config, { isServer }) => {
     if (isServer) {
->>>>>>> c7f7e51c
+      config.externals = config.externals || [];
       config.externals.push('undici');
     }
     return config;
   },
 }
 
-module.exports = nextConfig+module.exports = nextConfig;